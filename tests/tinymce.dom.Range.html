<!DOCTYPE html PUBLIC "-//W3C//DTD XHTML 1.0 Transitional//EN" "http://www.w3.org/TR/xhtml1/DTD/xhtml1-transitional.dtd">
<html xmlns="http://www.w3.org/1999/xhtml">
<head>
<title>Unit tests for DOM Range IE implementation</title>
<meta http-equiv="X-UA-Compatible" content="IE=edge" />
<link rel="stylesheet" href="qunit/qunit.css" type="text/css" media="screen">
<script type="text/javascript" src="qunit/qunit.js"></script>
<script type="text/javascript" src="qunit/runner.js"></script>
<script type="text/javascript" src="../jscripts/tiny_mce/tiny_mce.js"></script>
</head>
<body>
<script type="text/javascript">
if (/Firefox\/2/.test(navigator.userAgent)) {
	// Early versions of Firefox have various bugs that cause tests to fail if we use the native Range. So we skip the tests on this old legacy browser
	test("Skipped for FF 2 since the native range object isn't working correctly and it's a legacy browser.", function() {});
} else {
	QUnit.config.autostart = false;
	module("Range", {
		autostart: false
	});

<<<<<<< HEAD
function createRng() {
	// Early versions of Firefox have various bugs that cause tests to fail if we use the native Range.
	// These tests are aimed at the IE compatibility so we don't need to test Gecko, but we use the native Range in Safari and Chrome
	// to ensure the IE behaviour matches.
	return document.createRange && !tinymce.isGecko ? document.createRange() : new tinymce.dom.Range(tinymce.DOM);
};
=======
	function createRng() {
		return document.createRange ? document.createRange() : new tinymce.dom.Range(tinymce.DOM);
	};
>>>>>>> d56f3a47

	function getHTML(co) {
		var div = document.createElement('div'), h;

		if (!co)
			return 'null';

		div.appendChild(co.cloneNode(true));
		h = div.innerHTML.toLowerCase();

		h = h.replace(/[\r\n\t]/g, ''); // Remove line feeds and tabs
		h = h.replace(/ (\w+)=([^\"][^\s>]*)/gi, ' $1="$2"'); // Restore attribs on IE

		return h;
	};

	function setup() {
		if (this.orgHTML)
			document.getElementById('sample').innerHTML = this.orgHTML;

		// Remove whitespace nodes to normalize IE and other browsers
		function clean(n) {
			var i;

			if (n.nodeType == 3 && /^[\s]+$/.test(n.nodeValue))
				return n.parentNode.removeChild(n);

			for (i = n.childNodes.length - 1; i >= 0; i--)
				clean(n.childNodes[i]);
		};

		clean(document.getElementById('sample'));

		this.orgHTML = document.getElementById('sample').innerHTML;
	};

	test("Initial state", function() {
		var r = createRng();

		setup();
		expect(5);

		equals(r.startContainer, document)
		equals(r.startOffset, 0)
		equals(r.endContainer, document)
		equals(r.endOffset, 0)
		equals(r.commonAncestorContainer, document)
	});

	test("setStartSetEnd", function() {
		var r = createRng();

		setup();
		expect(12);

		r.setStart(document.getElementById('first').firstChild, 1);
		r.setEnd(document.getElementById('strong').firstChild, 3);

		equals(r.startContainer.nodeValue, 'first')
		equals(r.startContainer.nodeType, 3)
		equals(r.startOffset, 1)
		equals(r.endContainer.nodeValue, 'strong')
		equals(r.endContainer.nodeType, 3)
		equals(r.endOffset, 3)
		equals(r.commonAncestorContainer.nodeName, 'P')

		r.setStart(document.getElementById('first'), 0);
		r.setEnd(document.getElementById('strong'), 0);

		equals(r.startContainer.nodeName, 'P')
		equals(r.startOffset, 0)
		equals(r.endContainer.nodeName, 'STRONG')
		equals(r.endOffset, 0)
		equals(r.commonAncestorContainer.nodeName, 'P')
	});

	test("setStartBeforeSetEndAfter", function() {
		var r = createRng();

		setup();
		expect(5);

		r.setStartBefore(document.getElementById('first'));
		r.setEndAfter(document.getElementById('strong'));

		equals(r.startContainer.nodeName, 'DIV')
		equals(r.startOffset, 0)
		equals(r.endContainer.nodeName, 'P')
		equals(r.endOffset, 5)
		equals(r.commonAncestorContainer.nodeName, 'DIV')
	});

	test("test_setStartAfterSetEndBefore", function() {
		var r = createRng();

		setup();
		expect(5);

		r.setStartAfter(document.getElementById('strong'));
		r.setEndBefore(document.getElementById('em'));

		equals(r.startContainer.nodeName, 'P')
		equals(r.startOffset, 5)
		equals(r.endContainer.nodeName, 'P')
		equals(r.endOffset, 6)
		equals(r.commonAncestorContainer.nodeName, 'P')
	});

	test("test_collapse", function() {
		var r = createRng();

		setup();
		expect(10);

		r.setStart(document.getElementById('strong').firstChild, 0);
		r.setEnd(document.getElementById('strong').firstChild, 6);

		r.collapse(true);

		equals(r.startContainer.nodeType, 3)
		equals(r.startOffset, 0)
		equals(r.endContainer.nodeType, 3)
		equals(r.endOffset, 0)
		equals(r.commonAncestorContainer.nodeType, 3)

		r.setStart(document.getElementById('strong').firstChild, 0);
		r.setEnd(document.getElementById('strong').firstChild, 6);

		r.collapse(false);

		equals(r.startContainer.nodeType, 3)
		equals(r.startOffset, 6)
		equals(r.endContainer.nodeType, 3)
		equals(r.endOffset, 6)
		equals(r.commonAncestorContainer.nodeType, 3)
	});

	test("test_selectNode", function() {
		var r = createRng();

		setup();
		expect(4);

		r.selectNode(document.getElementById('strong').firstChild);

		equals(r.startContainer.nodeType, 1)
		equals(r.startOffset, 0)
		equals(r.endContainer.nodeType, 1)
		equals(r.endOffset, 1)
	});

	test("test_selectNodeContents", function() {
		var r = createRng();

		setup();
		expect(8);

		r.selectNodeContents(document.getElementById('strong').firstChild);

		equals(r.startContainer.nodeType, 3)
		equals(r.startOffset, 0)
		equals(r.endContainer.nodeType, 3)
		equals(r.endOffset, 6)

		r.selectNodeContents(document.getElementById('first'));

		equals(r.startContainer.nodeType, 1)
		equals(r.startOffset, 0)
		equals(r.endContainer.nodeType, 1)
		equals(r.endOffset, 8)
	});

	test("test_insertNode", function() {
		var r = createRng();

		setup();
		expect(4);

		r.setStart(document.getElementById('first').firstChild, 1);
		r.setEnd(document.getElementById('first').firstChild, 2);
		r.insertNode(document.createTextNode('ABC'));

		equals(document.getElementById('first').childNodes[0].nodeValue, 'f')
		equals(document.getElementById('first').childNodes[1].nodeValue, 'ABC')
		equals(document.getElementById('first').childNodes[2].nodeValue, 'irst')

		r.selectNode(document.getElementById('strong'));
		r.insertNode(document.createElement('span'));

		equals(document.getElementById('strong').previousSibling.nodeName, 'SPAN')
	});

	test("test_cloneRange", function() {
		var r = createRng();

		setup();
		expect(6);

		r.setStart(document.getElementById('first').firstChild, 1);
		r.setEnd(document.getElementById('strong').firstChild, 2);

		var r2 = r.cloneRange();

		equals(r2.startContainer.nodeType, 3)
		equals(r2.startOffset, 1)
		equals(r2.endContainer.nodeType, 3)
		equals(r2.endOffset, 2)
		equals(r2.collapsed, false)
		equals(r2.commonAncestorContainer.nodeName, 'P')
	});

	if (tinyMCE.isGecko) {
		test('test_cloneContents (SKIPPED)', function() {
			ok(true, 'Before Firefox 3.6 this test fails because of a corner case bug but since the point is to test the IE Range implementation we skip it.');
		});
	} else {
	test("test_cloneContents", function() {
		var r = createRng();

		setup();
		expect(77);

		r.setStart(document.getElementById('first').firstChild, 1);
		r.setEnd(document.getElementById('two').firstChild, 2);

		equals(getHTML(r.cloneContents()), '<p id="first">irst<!--not--> strong <!-- --><strong id="strong">strong</strong> second <em id="em">em</em> strong.</p><p id="second">bar</p><p id="traverse"><b><em id="em">some text</em></b><em>em text</em>more text</p><table id="table" width="300"><tbody><tr><td>1</td><td id="two">ab</td></tr></tbody></table>')
		equals(r.startContainer.nodeType, 3)
		equals(r.startOffset, 1)
		equals(r.endContainer.nodeType, 3)
		equals(r.endOffset, 2)
		equals(r.collapsed, false)
		equals(r.commonAncestorContainer.nodeName, 'DIV')

		r.setStart(document.getElementById('two').firstChild, 1);
		r.setEnd(document.getElementById('last').firstChild, 2);

		equals(getHTML(r.cloneContents()), '<table id="table" width="300"><tbody><tr><td id="two">bc</td></tr><tr><td>3</td><td>4</td></tr></tbody></table><p id="last">te</p>')
		equals(r.startContainer.nodeType, 3)
		equals(r.startOffset, 1)
		equals(r.endContainer.nodeType, 3)
		equals(r.endOffset, 2)
		equals(r.collapsed, false)
		equals(r.commonAncestorContainer.nodeName, 'DIV')

		r.setStart(document.getElementById('first').firstChild, 1);
		r.setEnd(document.getElementById('first').lastChild, 4);

		equals(getHTML(r.cloneContents()), 'irst<!--not--> strong <!-- --><strong id="strong">strong</strong> second <em id="em">em</em> str')
		equals(r.startContainer.nodeType, 3)
		equals(r.startOffset, 1)
		equals(r.endContainer.nodeType, 3)
		equals(r.endOffset, 4)
		equals(r.collapsed, false)
		equals(r.commonAncestorContainer.nodeName, 'P')

		r.setStart(document.getElementById('first').firstChild, 1);
		r.setEnd(document.getElementById('first').firstChild, 4);

		equals(getHTML(r.cloneContents()), 'irs')
		equals(r.startContainer.nodeType, 3)
		equals(r.startOffset, 1)
		equals(r.endContainer.nodeType, 3)
		equals(r.endOffset, 4)
		equals(r.collapsed, false)
		equals(r.commonAncestorContainer.nodeType, 3)

		r.setStart(document.getElementById('first'), 0);
		r.setEnd(document.getElementById('last'), 0);

		equals(getHTML(r.cloneContents()), '<p id="first">first<!--not--> strong <!-- --><strong id="strong">strong</strong> second <em id="em">em</em> strong.</p><p id="second">bar</p><p id="traverse"><b><em id="em">some text</em></b><em>em text</em>more text</p><table id="table" width="300"><tbody><tr><td>1</td><td id="two">abc</td></tr><tr><td>3</td><td>4</td></tr></tbody></table><p id=\"last\"></p>')
		equals(r.startContainer.nodeType, 1)
		equals(r.startOffset, 0)
		equals(r.endContainer.nodeType, 1)
		equals(r.endOffset, 0)
		equals(r.collapsed, false)
		equals(r.commonAncestorContainer.nodeType, 1)

		r.setStart(document.getElementById('first'), 1);
		r.setEnd(document.getElementById('last'), 1);

		equals(getHTML(r.cloneContents()), '<p id="first"><!--not--> strong <!-- --><strong id="strong">strong</strong> second <em id="em">em</em> strong.</p><p id="second">bar</p><p id="traverse"><b><em id="em">some text</em></b><em>em text</em>more text</p><table id="table" width="300"><tbody><tr><td>1</td><td id="two">abc</td></tr><tr><td>3</td><td>4</td></tr></tbody></table><p id="last">textabc</p>')
		equals(r.startContainer.nodeType, 1)
		equals(r.startOffset, 1)
		equals(r.endContainer.nodeType, 1)
		equals(r.endOffset, 1)
		equals(r.collapsed, false)
		equals(r.commonAncestorContainer.nodeType, 1)

		r.setStart(document.getElementById('sample'), 0);
		r.setEnd(document.getElementById('sample'), document.getElementById('sample').childNodes.length - 1);

		equals(getHTML(r.cloneContents()), '<p id="first">first<!--not--> strong <!-- --><strong id="strong">strong</strong> second <em id="em">em</em> strong.</p><p id="second">bar</p><p id="traverse"><b><em id="em">some text</em></b><em>em text</em>more text</p><table id="table" width="300"><tbody><tr><td>1</td><td id="two">abc</td></tr><tr><td>3</td><td>4</td></tr></tbody></table>')
		equals(r.startContainer.nodeType, 1)
		equals(r.startOffset, 0)
		equals(r.endContainer.nodeType, 1)
		equals(r.endOffset, document.getElementById('sample').childNodes.length - 1)
		equals(r.collapsed, false)
		equals(r.commonAncestorContainer.nodeType, 1)

		r.setStart(document.getElementById('first'), 0);
		r.setEnd(document.getElementById('last').firstChild, 1);

		equals(getHTML(r.cloneContents()), '<p id="first">first<!--not--> strong <!-- --><strong id="strong">strong</strong> second <em id="em">em</em> strong.</p><p id="second">bar</p><p id="traverse"><b><em id="em">some text</em></b><em>em text</em>more text</p><table id="table" width="300"><tbody><tr><td>1</td><td id="two">abc</td></tr><tr><td>3</td><td>4</td></tr></tbody></table><p id="last">t</p>')
		equals(r.startContainer.nodeType, 1)
		equals(r.startOffset, 0)
		equals(r.endContainer.nodeType, 3)
		equals(r.endOffset, 1)
		equals(r.collapsed, false)
		equals(r.commonAncestorContainer.nodeType, 1)

		r.setStart(document.getElementById('first').firstChild, 1);
		r.setEnd(document.getElementById('last'), 0);

		equals(getHTML(r.cloneContents()), '<p id="first">irst<!--not--> strong <!-- --><strong id="strong">strong</strong> second <em id="em">em</em> strong.</p><p id="second">bar</p><p id="traverse"><b><em id="em">some text</em></b><em>em text</em>more text</p><table id="table" width="300"><tbody><tr><td>1</td><td id="two">abc</td></tr><tr><td>3</td><td>4</td></tr></tbody></table><p id=\"last\"></p>')
		equals(r.startContainer.nodeType, 3)
		equals(r.startOffset, 1)
		equals(r.endContainer.nodeType, 1)
		equals(r.endOffset, 0)
		equals(r.collapsed, false)
		equals(r.commonAncestorContainer.nodeType, 1)

		r.setStart(document.getElementById('sample'), 0);
		r.setEnd(document.getElementById('traverse'), 2);

		equals(getHTML(r.cloneContents()), '<p id="first">first<!--not--> strong <!-- --><strong id="strong">strong</strong> second <em id="em">em</em> strong.</p><p id="second">bar</p><p id="traverse"><b><em id="em">some text</em></b><em>em text</em></p>')
		equals(r.startContainer.nodeType, 1)
		equals(r.startOffset, 0)
		equals(r.endContainer.nodeType, 1)
		equals(r.endOffset, 2)
		equals(r.collapsed, false)
		equals(r.commonAncestorContainer.nodeType, 1)

		r.setStart(document.getElementById('sample'), 0);
		r.setEnd(document.getElementById('traverse'), 1);

		equals(getHTML(r.cloneContents()), '<p id="first">first<!--not--> strong <!-- --><strong id="strong">strong</strong> second <em id="em">em</em> strong.</p><p id="second">bar</p><p id="traverse"><b><em id="em">some text</em></b></p>')
		equals(r.startContainer.nodeType, 1)
		equals(r.startOffset, 0)
		equals(r.endContainer.nodeType, 1)
		equals(r.endOffset, 1)
		equals(r.collapsed, false)
		equals(r.commonAncestorContainer.nodeType, 1)
	});
	}

	test("test_extractContents1", function() {
		var r = createRng();

		setup();
		expect(10);

		r.setStart(document.getElementById('first').firstChild, 1);
		r.setEnd(document.getElementById('first').firstChild, 4);

		equals(getHTML(r.extractContents()), 'irs')
		equals(r.startContainer.nodeType, 3)
		equals(r.startOffset, 1)
		equals(r.endContainer.nodeType, 3)
		equals(r.endOffset, 1)
		equals(r.collapsed, true)
		equals(r.startContainer == r.endContainer, true)
		equals(r.startOffset == r.endOffset, true)
		equals(r.commonAncestorContainer.nodeType, 3)
		equals(getHTML(document.getElementById('first')), '<p id="first">ft<!--not--> strong <!-- --><strong id="strong">strong</strong> second <em id="em">em</em> strong.</p>')
	});

	test("test_extractContents2", function() {
		var r = createRng();

		setup();
		expect(9);

		r.setStart(document.getElementById('two').firstChild, 1);
		r.setEnd(document.getElementById('last').firstChild, 2);

		equals(getHTML(r.extractContents()), '<table id="table" width="300"><tbody><tr><td id="two">bc</td></tr><tr><td>3</td><td>4</td></tr></tbody></table><p id="last">te</p>')
		equals(r.startContainer.nodeType, 1)
		equals(getHTML(r.startContainer), '<div id="sample"><p id="first">first<!--not--> strong <!-- --><strong id="strong">strong</strong> second <em id="em">em</em> strong.</p><p id="second">bar</p><p id="traverse"><b><em id="em">some text</em></b><em>em text</em>more text</p><table id="table" width="300"><tbody><tr><td>1</td><td id="two">a</td></tr></tbody></table><p id="last">xtabc<span>span</span></p></div>')
		equals(r.startOffset, 4)
		equals(r.endContainer.nodeType, 1)
		equals(r.endOffset, 4)
		equals(getHTML(r.endContainer), '<div id="sample"><p id="first">first<!--not--> strong <!-- --><strong id="strong">strong</strong> second <em id="em">em</em> strong.</p><p id="second">bar</p><p id="traverse"><b><em id="em">some text</em></b><em>em text</em>more text</p><table id="table" width="300"><tbody><tr><td>1</td><td id="two">a</td></tr></tbody></table><p id="last">xtabc<span>span</span></p></div>')
		equals(r.collapsed, true)
		equals(r.commonAncestorContainer.nodeName, 'DIV')
	});

	test("test_extractContents3", function() {
		var r = createRng();

		setup();
		expect(9);

		r.setStart(document.getElementById('sample'), 0);
		r.setEnd(document.getElementById('traverse'), 2);

		equals(getHTML(r.extractContents()), '<p id="first">first<!--not--> strong <!-- --><strong id="strong">strong</strong> second <em id="em">em</em> strong.</p><p id="second">bar</p><p id="traverse"><b><em id="em">some text</em></b><em>em text</em></p>')
		equals(getHTML(r.startContainer), '<div id="sample"><p id="traverse">more text</p><table id="table" width="300"><tbody><tr><td>1</td><td id="two">abc</td></tr><tr><td>3</td><td>4</td></tr></tbody></table><p id="last">textabc<span>span</span></p></div>')
		equals(r.startOffset, 0)
		equals(r.endContainer.nodeType, 1)
		equals(r.endOffset, 0)
		equals(getHTML(r.endContainer), '<div id="sample"><p id="traverse">more text</p><table id="table" width="300"><tbody><tr><td>1</td><td id="two">abc</td></tr><tr><td>3</td><td>4</td></tr></tbody></table><p id="last">textabc<span>span</span></p></div>')
		equals(getHTML(document.getElementById('sample')), '<div id="sample"><p id="traverse">more text</p><table id="table" width="300"><tbody><tr><td>1</td><td id="two">abc</td></tr><tr><td>3</td><td>4</td></tr></tbody></table><p id="last">textabc<span>span</span></p></div>')
		equals(r.collapsed, true)
		equals(r.commonAncestorContainer.nodeName, 'DIV')
	});

	test("test_deleteContents1", function() {
		var r = createRng();

		setup();
		expect(8);

		r.setStart(document.getElementById('two').firstChild, 1);
		r.setEnd(document.getElementById('last').firstChild, 2);
		r.deleteContents();

		equals(getHTML(r.startContainer), '<div id="sample"><p id="first">first<!--not--> strong <!-- --><strong id="strong">strong</strong> second <em id="em">em</em> strong.</p><p id="second">bar</p><p id="traverse"><b><em id="em">some text</em></b><em>em text</em>more text</p><table id="table" width="300"><tbody><tr><td>1</td><td id="two">a</td></tr></tbody></table><p id="last">xtabc<span>span</span></p></div>')
		equals(r.startOffset, 4)
		equals(r.endContainer.nodeType, 1)
		equals(r.endOffset, 4)
		equals(getHTML(r.endContainer), '<div id="sample"><p id="first">first<!--not--> strong <!-- --><strong id="strong">strong</strong> second <em id="em">em</em> strong.</p><p id="second">bar</p><p id="traverse"><b><em id="em">some text</em></b><em>em text</em>more text</p><table id="table" width="300"><tbody><tr><td>1</td><td id="two">a</td></tr></tbody></table><p id="last">xtabc<span>span</span></p></div>')
		equals(getHTML(document.getElementById('sample')), '<div id="sample"><p id="first">first<!--not--> strong <!-- --><strong id="strong">strong</strong> second <em id="em">em</em> strong.</p><p id="second">bar</p><p id="traverse"><b><em id="em">some text</em></b><em>em text</em>more text</p><table id="table" width="300"><tbody><tr><td>1</td><td id="two">a</td></tr></tbody></table><p id="last">xtabc<span>span</span></p></div>')
		equals(r.collapsed, true)
		equals(r.commonAncestorContainer.nodeName, 'DIV')
	});

	test("test_deleteContents2", function() {
		var r = createRng();

		setup();
		expect(8);

		r.setStart(document.getElementById('first').firstChild, 1);
		r.setEnd(document.getElementById('first').lastChild, 4);
		r.deleteContents();

		equals(getHTML(r.startContainer), '<p id="first">fong.</p>')
		equals(r.startOffset, 1)
		equals(r.endContainer.nodeType, 1)
		equals(r.endOffset, 1)
		equals(getHTML(r.endContainer), '<p id="first">fong.</p>')
		equals(getHTML(document.getElementById('sample')), '<div id="sample"><p id="first">fong.</p><p id="second">bar</p><p id="traverse"><b><em id="em">some text</em></b><em>em text</em>more text</p><table id="table" width="300"><tbody><tr><td>1</td><td id="two">abc</td></tr><tr><td>3</td><td>4</td></tr></tbody></table><p id="last">textabc<span>span</span></p></div>')
		equals(r.collapsed, true)
		equals(r.commonAncestorContainer.nodeName, 'P')
	});

	test("test_deleteContents3", function() {
		var r = createRng();

		setup();
		expect(8);

		r.setStart(document.getElementById('sample'), 0);
		r.setEnd(document.getElementById('sample'), 2);
		r.deleteContents();

		equals(getHTML(r.startContainer), '<div id="sample"><p id="traverse"><b><em id="em">some text</em></b><em>em text</em>more text</p><table id="table" width="300"><tbody><tr><td>1</td><td id="two">abc</td></tr><tr><td>3</td><td>4</td></tr></tbody></table><p id="last">textabc<span>span</span></p></div>')
		equals(r.startOffset, 0)
		equals(r.endContainer.nodeType, 1)
		equals(r.endOffset, 0)
		equals(getHTML(r.endContainer), '<div id="sample"><p id="traverse"><b><em id="em">some text</em></b><em>em text</em>more text</p><table id="table" width="300"><tbody><tr><td>1</td><td id="two">abc</td></tr><tr><td>3</td><td>4</td></tr></tbody></table><p id="last">textabc<span>span</span></p></div>')
		equals(getHTML(document.getElementById('sample')), '<div id="sample"><p id="traverse"><b><em id="em">some text</em></b><em>em text</em>more text</p><table id="table" width="300"><tbody><tr><td>1</td><td id="two">abc</td></tr><tr><td>3</td><td>4</td></tr></tbody></table><p id="last">textabc<span>span</span></p></div>')
		equals(r.collapsed, true)
		equals(r.commonAncestorContainer.nodeName, 'DIV')
	});

	test("test_deleteContents4", function() {
		var r = createRng();

		setup();
		expect(8);

		r.setStart(document.getElementById('sample'), 0);
		r.setEnd(document.getElementById('traverse'), 2);
		r.deleteContents();

		equals(getHTML(r.startContainer), '<div id="sample"><p id="traverse">more text</p><table id="table" width="300"><tbody><tr><td>1</td><td id="two">abc</td></tr><tr><td>3</td><td>4</td></tr></tbody></table><p id="last">textabc<span>span</span></p></div>')
		equals(r.startOffset, 0)
		equals(r.endContainer.nodeType, 1)
		equals(r.endOffset, 0)
		equals(getHTML(r.endContainer), '<div id="sample"><p id="traverse">more text</p><table id="table" width="300"><tbody><tr><td>1</td><td id="two">abc</td></tr><tr><td>3</td><td>4</td></tr></tbody></table><p id="last">textabc<span>span</span></p></div>')
		equals(getHTML(document.getElementById('sample')), '<div id="sample"><p id="traverse">more text</p><table id="table" width="300"><tbody><tr><td>1</td><td id="two">abc</td></tr><tr><td>3</td><td>4</td></tr></tbody></table><p id="last">textabc<span>span</span></p></div>')
		equals(r.collapsed, true)
		equals(r.commonAncestorContainer.nodeName, 'DIV')
	});

	test("test_compareBoundaryPoints", function() {
		var r1 = createRng(), r2 = createRng(), START_TO_START = 0, START_TO_END = 1, END_TO_END = 2, END_TO_START = 3;
		setup();
		 
		r1.setStartBefore(document.getElementById('strong'));
		r1.setEndAfter(document.getElementById('strong'));
		r2.setStartBefore(document.getElementById('strong'));
		r2.setEndAfter(document.getElementById('strong'));
		equals(r1.compareBoundaryPoints(START_TO_START, r2), 0, 'Start to start for same ranges');
		equals(r1.compareBoundaryPoints(END_TO_END, r2), 0, 'End to end for same ranges');
		equals(r1.compareBoundaryPoints(START_TO_END, r1), 1, 'Start to end for same ranges');
		equals(r1.compareBoundaryPoints(END_TO_START, r2), -1, 'End to start for same ranges');

		r1.setStartBefore(document.getElementById('strong'));
		r1.setEndAfter(document.getElementById('strong'));
		r2.setStartBefore(document.getElementById('em'));
		r2.setEndAfter(document.getElementById('em'));
		equals(r1.compareBoundaryPoints(START_TO_START, r2), -1, 'Start to start for range before');
		equals(r1.compareBoundaryPoints(END_TO_END, r2), -1, 'End to end for range before');
		equals(r1.compareBoundaryPoints(START_TO_END, r2), -1, 'Start to end for range before');
		equals(r1.compareBoundaryPoints(END_TO_START, r2), -1, 'End to start for range before');

		equals(r2.compareBoundaryPoints(START_TO_START, r1), 1, 'Start to start for range after');
		equals(r2.compareBoundaryPoints(END_TO_END, r1), 1, 'End to end for range after');
		equals(r2.compareBoundaryPoints(START_TO_END, r1), 1, 'Start to end for range after');
		equals(r2.compareBoundaryPoints(END_TO_START, r1), 1, 'End to start for range after');

		r1.setStartBefore(document.getElementById('strong'));
		r1.setEndAfter(document.getElementById('strong'));
		r2.setStart(document.getElementById('strong').firstChild, 2);
		r2.setEnd(document.getElementById('strong').firstChild, 3);
		equals(r1.compareBoundaryPoints(START_TO_START, r2), -1, 'Start to start for range inside');
		equals(r1.compareBoundaryPoints(END_TO_END, r2), 1, 'End to end for range inside');
		equals(r1.compareBoundaryPoints(START_TO_END, r2), 1, 'Start to end for range inside');
		equals(r1.compareBoundaryPoints(END_TO_START, r2), -1, 'End to start for range inside');
	});

	tinymce.dom.Event.add(window, 'load', function() {
		QUnit.start();
	});
}
</script>

	<h1 id="qunit-header">Unit tests for DOM Range IE implementation</h1>
	<h2 id="qunit-banner"></h2>
	<div id="qunit-testrunner-toolbar"></div>
	<h2 id="qunit-userAgent"></h2>
	<ol id="qunit-tests"></ol>
	<div id="sample">
		<p id="first">first<!--not--> strong <!-- --><strong id="strong">strong</strong> second <em id="em">em</em> strong.</p>
		<p id="second">bar</p>
		<p id="traverse"><b><em id="em">some text</em></b><em>em text</em>more text</p>
		<table id="table" width="300">
			<tr>
				<td>1</td>
				<td id="two">abc</td>
			</tr>
			<tr>
				<td>3</td>
				<td>4</td>
			</tr>
		</table>
		<p id="last">textabc<span>span</span></p>
	</div>
</body>
</html>
<|MERGE_RESOLUTION|>--- conflicted
+++ resolved
@@ -1,585 +1,579 @@
-<!DOCTYPE html PUBLIC "-//W3C//DTD XHTML 1.0 Transitional//EN" "http://www.w3.org/TR/xhtml1/DTD/xhtml1-transitional.dtd">
-<html xmlns="http://www.w3.org/1999/xhtml">
-<head>
-<title>Unit tests for DOM Range IE implementation</title>
-<meta http-equiv="X-UA-Compatible" content="IE=edge" />
-<link rel="stylesheet" href="qunit/qunit.css" type="text/css" media="screen">
-<script type="text/javascript" src="qunit/qunit.js"></script>
-<script type="text/javascript" src="qunit/runner.js"></script>
-<script type="text/javascript" src="../jscripts/tiny_mce/tiny_mce.js"></script>
-</head>
-<body>
-<script type="text/javascript">
-if (/Firefox\/2/.test(navigator.userAgent)) {
-	// Early versions of Firefox have various bugs that cause tests to fail if we use the native Range. So we skip the tests on this old legacy browser
-	test("Skipped for FF 2 since the native range object isn't working correctly and it's a legacy browser.", function() {});
-} else {
-	QUnit.config.autostart = false;
-	module("Range", {
-		autostart: false
-	});
-
-<<<<<<< HEAD
-function createRng() {
-	// Early versions of Firefox have various bugs that cause tests to fail if we use the native Range.
-	// These tests are aimed at the IE compatibility so we don't need to test Gecko, but we use the native Range in Safari and Chrome
-	// to ensure the IE behaviour matches.
-	return document.createRange && !tinymce.isGecko ? document.createRange() : new tinymce.dom.Range(tinymce.DOM);
-};
-=======
-	function createRng() {
-		return document.createRange ? document.createRange() : new tinymce.dom.Range(tinymce.DOM);
-	};
->>>>>>> d56f3a47
-
-	function getHTML(co) {
-		var div = document.createElement('div'), h;
-
-		if (!co)
-			return 'null';
-
-		div.appendChild(co.cloneNode(true));
-		h = div.innerHTML.toLowerCase();
-
-		h = h.replace(/[\r\n\t]/g, ''); // Remove line feeds and tabs
-		h = h.replace(/ (\w+)=([^\"][^\s>]*)/gi, ' $1="$2"'); // Restore attribs on IE
-
-		return h;
-	};
-
-	function setup() {
-		if (this.orgHTML)
-			document.getElementById('sample').innerHTML = this.orgHTML;
-
-		// Remove whitespace nodes to normalize IE and other browsers
-		function clean(n) {
-			var i;
-
-			if (n.nodeType == 3 && /^[\s]+$/.test(n.nodeValue))
-				return n.parentNode.removeChild(n);
-
-			for (i = n.childNodes.length - 1; i >= 0; i--)
-				clean(n.childNodes[i]);
-		};
-
-		clean(document.getElementById('sample'));
-
-		this.orgHTML = document.getElementById('sample').innerHTML;
-	};
-
-	test("Initial state", function() {
-		var r = createRng();
-
-		setup();
-		expect(5);
-
-		equals(r.startContainer, document)
-		equals(r.startOffset, 0)
-		equals(r.endContainer, document)
-		equals(r.endOffset, 0)
-		equals(r.commonAncestorContainer, document)
-	});
-
-	test("setStartSetEnd", function() {
-		var r = createRng();
-
-		setup();
-		expect(12);
-
-		r.setStart(document.getElementById('first').firstChild, 1);
-		r.setEnd(document.getElementById('strong').firstChild, 3);
-
-		equals(r.startContainer.nodeValue, 'first')
-		equals(r.startContainer.nodeType, 3)
-		equals(r.startOffset, 1)
-		equals(r.endContainer.nodeValue, 'strong')
-		equals(r.endContainer.nodeType, 3)
-		equals(r.endOffset, 3)
-		equals(r.commonAncestorContainer.nodeName, 'P')
-
-		r.setStart(document.getElementById('first'), 0);
-		r.setEnd(document.getElementById('strong'), 0);
-
-		equals(r.startContainer.nodeName, 'P')
-		equals(r.startOffset, 0)
-		equals(r.endContainer.nodeName, 'STRONG')
-		equals(r.endOffset, 0)
-		equals(r.commonAncestorContainer.nodeName, 'P')
-	});
-
-	test("setStartBeforeSetEndAfter", function() {
-		var r = createRng();
-
-		setup();
-		expect(5);
-
-		r.setStartBefore(document.getElementById('first'));
-		r.setEndAfter(document.getElementById('strong'));
-
-		equals(r.startContainer.nodeName, 'DIV')
-		equals(r.startOffset, 0)
-		equals(r.endContainer.nodeName, 'P')
-		equals(r.endOffset, 5)
-		equals(r.commonAncestorContainer.nodeName, 'DIV')
-	});
-
-	test("test_setStartAfterSetEndBefore", function() {
-		var r = createRng();
-
-		setup();
-		expect(5);
-
-		r.setStartAfter(document.getElementById('strong'));
-		r.setEndBefore(document.getElementById('em'));
-
-		equals(r.startContainer.nodeName, 'P')
-		equals(r.startOffset, 5)
-		equals(r.endContainer.nodeName, 'P')
-		equals(r.endOffset, 6)
-		equals(r.commonAncestorContainer.nodeName, 'P')
-	});
-
-	test("test_collapse", function() {
-		var r = createRng();
-
-		setup();
-		expect(10);
-
-		r.setStart(document.getElementById('strong').firstChild, 0);
-		r.setEnd(document.getElementById('strong').firstChild, 6);
-
-		r.collapse(true);
-
-		equals(r.startContainer.nodeType, 3)
-		equals(r.startOffset, 0)
-		equals(r.endContainer.nodeType, 3)
-		equals(r.endOffset, 0)
-		equals(r.commonAncestorContainer.nodeType, 3)
-
-		r.setStart(document.getElementById('strong').firstChild, 0);
-		r.setEnd(document.getElementById('strong').firstChild, 6);
-
-		r.collapse(false);
-
-		equals(r.startContainer.nodeType, 3)
-		equals(r.startOffset, 6)
-		equals(r.endContainer.nodeType, 3)
-		equals(r.endOffset, 6)
-		equals(r.commonAncestorContainer.nodeType, 3)
-	});
-
-	test("test_selectNode", function() {
-		var r = createRng();
-
-		setup();
-		expect(4);
-
-		r.selectNode(document.getElementById('strong').firstChild);
-
-		equals(r.startContainer.nodeType, 1)
-		equals(r.startOffset, 0)
-		equals(r.endContainer.nodeType, 1)
-		equals(r.endOffset, 1)
-	});
-
-	test("test_selectNodeContents", function() {
-		var r = createRng();
-
-		setup();
-		expect(8);
-
-		r.selectNodeContents(document.getElementById('strong').firstChild);
-
-		equals(r.startContainer.nodeType, 3)
-		equals(r.startOffset, 0)
-		equals(r.endContainer.nodeType, 3)
-		equals(r.endOffset, 6)
-
-		r.selectNodeContents(document.getElementById('first'));
-
-		equals(r.startContainer.nodeType, 1)
-		equals(r.startOffset, 0)
-		equals(r.endContainer.nodeType, 1)
-		equals(r.endOffset, 8)
-	});
-
-	test("test_insertNode", function() {
-		var r = createRng();
-
-		setup();
-		expect(4);
-
-		r.setStart(document.getElementById('first').firstChild, 1);
-		r.setEnd(document.getElementById('first').firstChild, 2);
-		r.insertNode(document.createTextNode('ABC'));
-
-		equals(document.getElementById('first').childNodes[0].nodeValue, 'f')
-		equals(document.getElementById('first').childNodes[1].nodeValue, 'ABC')
-		equals(document.getElementById('first').childNodes[2].nodeValue, 'irst')
-
-		r.selectNode(document.getElementById('strong'));
-		r.insertNode(document.createElement('span'));
-
-		equals(document.getElementById('strong').previousSibling.nodeName, 'SPAN')
-	});
-
-	test("test_cloneRange", function() {
-		var r = createRng();
-
-		setup();
-		expect(6);
-
-		r.setStart(document.getElementById('first').firstChild, 1);
-		r.setEnd(document.getElementById('strong').firstChild, 2);
-
-		var r2 = r.cloneRange();
-
-		equals(r2.startContainer.nodeType, 3)
-		equals(r2.startOffset, 1)
-		equals(r2.endContainer.nodeType, 3)
-		equals(r2.endOffset, 2)
-		equals(r2.collapsed, false)
-		equals(r2.commonAncestorContainer.nodeName, 'P')
-	});
-
-	if (tinyMCE.isGecko) {
-		test('test_cloneContents (SKIPPED)', function() {
-			ok(true, 'Before Firefox 3.6 this test fails because of a corner case bug but since the point is to test the IE Range implementation we skip it.');
-		});
-	} else {
-	test("test_cloneContents", function() {
-		var r = createRng();
-
-		setup();
-		expect(77);
-
-		r.setStart(document.getElementById('first').firstChild, 1);
-		r.setEnd(document.getElementById('two').firstChild, 2);
-
-		equals(getHTML(r.cloneContents()), '<p id="first">irst<!--not--> strong <!-- --><strong id="strong">strong</strong> second <em id="em">em</em> strong.</p><p id="second">bar</p><p id="traverse"><b><em id="em">some text</em></b><em>em text</em>more text</p><table id="table" width="300"><tbody><tr><td>1</td><td id="two">ab</td></tr></tbody></table>')
-		equals(r.startContainer.nodeType, 3)
-		equals(r.startOffset, 1)
-		equals(r.endContainer.nodeType, 3)
-		equals(r.endOffset, 2)
-		equals(r.collapsed, false)
-		equals(r.commonAncestorContainer.nodeName, 'DIV')
-
-		r.setStart(document.getElementById('two').firstChild, 1);
-		r.setEnd(document.getElementById('last').firstChild, 2);
-
-		equals(getHTML(r.cloneContents()), '<table id="table" width="300"><tbody><tr><td id="two">bc</td></tr><tr><td>3</td><td>4</td></tr></tbody></table><p id="last">te</p>')
-		equals(r.startContainer.nodeType, 3)
-		equals(r.startOffset, 1)
-		equals(r.endContainer.nodeType, 3)
-		equals(r.endOffset, 2)
-		equals(r.collapsed, false)
-		equals(r.commonAncestorContainer.nodeName, 'DIV')
-
-		r.setStart(document.getElementById('first').firstChild, 1);
-		r.setEnd(document.getElementById('first').lastChild, 4);
-
-		equals(getHTML(r.cloneContents()), 'irst<!--not--> strong <!-- --><strong id="strong">strong</strong> second <em id="em">em</em> str')
-		equals(r.startContainer.nodeType, 3)
-		equals(r.startOffset, 1)
-		equals(r.endContainer.nodeType, 3)
-		equals(r.endOffset, 4)
-		equals(r.collapsed, false)
-		equals(r.commonAncestorContainer.nodeName, 'P')
-
-		r.setStart(document.getElementById('first').firstChild, 1);
-		r.setEnd(document.getElementById('first').firstChild, 4);
-
-		equals(getHTML(r.cloneContents()), 'irs')
-		equals(r.startContainer.nodeType, 3)
-		equals(r.startOffset, 1)
-		equals(r.endContainer.nodeType, 3)
-		equals(r.endOffset, 4)
-		equals(r.collapsed, false)
-		equals(r.commonAncestorContainer.nodeType, 3)
-
-		r.setStart(document.getElementById('first'), 0);
-		r.setEnd(document.getElementById('last'), 0);
-
-		equals(getHTML(r.cloneContents()), '<p id="first">first<!--not--> strong <!-- --><strong id="strong">strong</strong> second <em id="em">em</em> strong.</p><p id="second">bar</p><p id="traverse"><b><em id="em">some text</em></b><em>em text</em>more text</p><table id="table" width="300"><tbody><tr><td>1</td><td id="two">abc</td></tr><tr><td>3</td><td>4</td></tr></tbody></table><p id=\"last\"></p>')
-		equals(r.startContainer.nodeType, 1)
-		equals(r.startOffset, 0)
-		equals(r.endContainer.nodeType, 1)
-		equals(r.endOffset, 0)
-		equals(r.collapsed, false)
-		equals(r.commonAncestorContainer.nodeType, 1)
-
-		r.setStart(document.getElementById('first'), 1);
-		r.setEnd(document.getElementById('last'), 1);
-
-		equals(getHTML(r.cloneContents()), '<p id="first"><!--not--> strong <!-- --><strong id="strong">strong</strong> second <em id="em">em</em> strong.</p><p id="second">bar</p><p id="traverse"><b><em id="em">some text</em></b><em>em text</em>more text</p><table id="table" width="300"><tbody><tr><td>1</td><td id="two">abc</td></tr><tr><td>3</td><td>4</td></tr></tbody></table><p id="last">textabc</p>')
-		equals(r.startContainer.nodeType, 1)
-		equals(r.startOffset, 1)
-		equals(r.endContainer.nodeType, 1)
-		equals(r.endOffset, 1)
-		equals(r.collapsed, false)
-		equals(r.commonAncestorContainer.nodeType, 1)
-
-		r.setStart(document.getElementById('sample'), 0);
-		r.setEnd(document.getElementById('sample'), document.getElementById('sample').childNodes.length - 1);
-
-		equals(getHTML(r.cloneContents()), '<p id="first">first<!--not--> strong <!-- --><strong id="strong">strong</strong> second <em id="em">em</em> strong.</p><p id="second">bar</p><p id="traverse"><b><em id="em">some text</em></b><em>em text</em>more text</p><table id="table" width="300"><tbody><tr><td>1</td><td id="two">abc</td></tr><tr><td>3</td><td>4</td></tr></tbody></table>')
-		equals(r.startContainer.nodeType, 1)
-		equals(r.startOffset, 0)
-		equals(r.endContainer.nodeType, 1)
-		equals(r.endOffset, document.getElementById('sample').childNodes.length - 1)
-		equals(r.collapsed, false)
-		equals(r.commonAncestorContainer.nodeType, 1)
-
-		r.setStart(document.getElementById('first'), 0);
-		r.setEnd(document.getElementById('last').firstChild, 1);
-
-		equals(getHTML(r.cloneContents()), '<p id="first">first<!--not--> strong <!-- --><strong id="strong">strong</strong> second <em id="em">em</em> strong.</p><p id="second">bar</p><p id="traverse"><b><em id="em">some text</em></b><em>em text</em>more text</p><table id="table" width="300"><tbody><tr><td>1</td><td id="two">abc</td></tr><tr><td>3</td><td>4</td></tr></tbody></table><p id="last">t</p>')
-		equals(r.startContainer.nodeType, 1)
-		equals(r.startOffset, 0)
-		equals(r.endContainer.nodeType, 3)
-		equals(r.endOffset, 1)
-		equals(r.collapsed, false)
-		equals(r.commonAncestorContainer.nodeType, 1)
-
-		r.setStart(document.getElementById('first').firstChild, 1);
-		r.setEnd(document.getElementById('last'), 0);
-
-		equals(getHTML(r.cloneContents()), '<p id="first">irst<!--not--> strong <!-- --><strong id="strong">strong</strong> second <em id="em">em</em> strong.</p><p id="second">bar</p><p id="traverse"><b><em id="em">some text</em></b><em>em text</em>more text</p><table id="table" width="300"><tbody><tr><td>1</td><td id="two">abc</td></tr><tr><td>3</td><td>4</td></tr></tbody></table><p id=\"last\"></p>')
-		equals(r.startContainer.nodeType, 3)
-		equals(r.startOffset, 1)
-		equals(r.endContainer.nodeType, 1)
-		equals(r.endOffset, 0)
-		equals(r.collapsed, false)
-		equals(r.commonAncestorContainer.nodeType, 1)
-
-		r.setStart(document.getElementById('sample'), 0);
-		r.setEnd(document.getElementById('traverse'), 2);
-
-		equals(getHTML(r.cloneContents()), '<p id="first">first<!--not--> strong <!-- --><strong id="strong">strong</strong> second <em id="em">em</em> strong.</p><p id="second">bar</p><p id="traverse"><b><em id="em">some text</em></b><em>em text</em></p>')
-		equals(r.startContainer.nodeType, 1)
-		equals(r.startOffset, 0)
-		equals(r.endContainer.nodeType, 1)
-		equals(r.endOffset, 2)
-		equals(r.collapsed, false)
-		equals(r.commonAncestorContainer.nodeType, 1)
-
-		r.setStart(document.getElementById('sample'), 0);
-		r.setEnd(document.getElementById('traverse'), 1);
-
-		equals(getHTML(r.cloneContents()), '<p id="first">first<!--not--> strong <!-- --><strong id="strong">strong</strong> second <em id="em">em</em> strong.</p><p id="second">bar</p><p id="traverse"><b><em id="em">some text</em></b></p>')
-		equals(r.startContainer.nodeType, 1)
-		equals(r.startOffset, 0)
-		equals(r.endContainer.nodeType, 1)
-		equals(r.endOffset, 1)
-		equals(r.collapsed, false)
-		equals(r.commonAncestorContainer.nodeType, 1)
-	});
-	}
-
-	test("test_extractContents1", function() {
-		var r = createRng();
-
-		setup();
-		expect(10);
-
-		r.setStart(document.getElementById('first').firstChild, 1);
-		r.setEnd(document.getElementById('first').firstChild, 4);
-
-		equals(getHTML(r.extractContents()), 'irs')
-		equals(r.startContainer.nodeType, 3)
-		equals(r.startOffset, 1)
-		equals(r.endContainer.nodeType, 3)
-		equals(r.endOffset, 1)
-		equals(r.collapsed, true)
-		equals(r.startContainer == r.endContainer, true)
-		equals(r.startOffset == r.endOffset, true)
-		equals(r.commonAncestorContainer.nodeType, 3)
-		equals(getHTML(document.getElementById('first')), '<p id="first">ft<!--not--> strong <!-- --><strong id="strong">strong</strong> second <em id="em">em</em> strong.</p>')
-	});
-
-	test("test_extractContents2", function() {
-		var r = createRng();
-
-		setup();
-		expect(9);
-
-		r.setStart(document.getElementById('two').firstChild, 1);
-		r.setEnd(document.getElementById('last').firstChild, 2);
-
-		equals(getHTML(r.extractContents()), '<table id="table" width="300"><tbody><tr><td id="two">bc</td></tr><tr><td>3</td><td>4</td></tr></tbody></table><p id="last">te</p>')
-		equals(r.startContainer.nodeType, 1)
-		equals(getHTML(r.startContainer), '<div id="sample"><p id="first">first<!--not--> strong <!-- --><strong id="strong">strong</strong> second <em id="em">em</em> strong.</p><p id="second">bar</p><p id="traverse"><b><em id="em">some text</em></b><em>em text</em>more text</p><table id="table" width="300"><tbody><tr><td>1</td><td id="two">a</td></tr></tbody></table><p id="last">xtabc<span>span</span></p></div>')
-		equals(r.startOffset, 4)
-		equals(r.endContainer.nodeType, 1)
-		equals(r.endOffset, 4)
-		equals(getHTML(r.endContainer), '<div id="sample"><p id="first">first<!--not--> strong <!-- --><strong id="strong">strong</strong> second <em id="em">em</em> strong.</p><p id="second">bar</p><p id="traverse"><b><em id="em">some text</em></b><em>em text</em>more text</p><table id="table" width="300"><tbody><tr><td>1</td><td id="two">a</td></tr></tbody></table><p id="last">xtabc<span>span</span></p></div>')
-		equals(r.collapsed, true)
-		equals(r.commonAncestorContainer.nodeName, 'DIV')
-	});
-
-	test("test_extractContents3", function() {
-		var r = createRng();
-
-		setup();
-		expect(9);
-
-		r.setStart(document.getElementById('sample'), 0);
-		r.setEnd(document.getElementById('traverse'), 2);
-
-		equals(getHTML(r.extractContents()), '<p id="first">first<!--not--> strong <!-- --><strong id="strong">strong</strong> second <em id="em">em</em> strong.</p><p id="second">bar</p><p id="traverse"><b><em id="em">some text</em></b><em>em text</em></p>')
-		equals(getHTML(r.startContainer), '<div id="sample"><p id="traverse">more text</p><table id="table" width="300"><tbody><tr><td>1</td><td id="two">abc</td></tr><tr><td>3</td><td>4</td></tr></tbody></table><p id="last">textabc<span>span</span></p></div>')
-		equals(r.startOffset, 0)
-		equals(r.endContainer.nodeType, 1)
-		equals(r.endOffset, 0)
-		equals(getHTML(r.endContainer), '<div id="sample"><p id="traverse">more text</p><table id="table" width="300"><tbody><tr><td>1</td><td id="two">abc</td></tr><tr><td>3</td><td>4</td></tr></tbody></table><p id="last">textabc<span>span</span></p></div>')
-		equals(getHTML(document.getElementById('sample')), '<div id="sample"><p id="traverse">more text</p><table id="table" width="300"><tbody><tr><td>1</td><td id="two">abc</td></tr><tr><td>3</td><td>4</td></tr></tbody></table><p id="last">textabc<span>span</span></p></div>')
-		equals(r.collapsed, true)
-		equals(r.commonAncestorContainer.nodeName, 'DIV')
-	});
-
-	test("test_deleteContents1", function() {
-		var r = createRng();
-
-		setup();
-		expect(8);
-
-		r.setStart(document.getElementById('two').firstChild, 1);
-		r.setEnd(document.getElementById('last').firstChild, 2);
-		r.deleteContents();
-
-		equals(getHTML(r.startContainer), '<div id="sample"><p id="first">first<!--not--> strong <!-- --><strong id="strong">strong</strong> second <em id="em">em</em> strong.</p><p id="second">bar</p><p id="traverse"><b><em id="em">some text</em></b><em>em text</em>more text</p><table id="table" width="300"><tbody><tr><td>1</td><td id="two">a</td></tr></tbody></table><p id="last">xtabc<span>span</span></p></div>')
-		equals(r.startOffset, 4)
-		equals(r.endContainer.nodeType, 1)
-		equals(r.endOffset, 4)
-		equals(getHTML(r.endContainer), '<div id="sample"><p id="first">first<!--not--> strong <!-- --><strong id="strong">strong</strong> second <em id="em">em</em> strong.</p><p id="second">bar</p><p id="traverse"><b><em id="em">some text</em></b><em>em text</em>more text</p><table id="table" width="300"><tbody><tr><td>1</td><td id="two">a</td></tr></tbody></table><p id="last">xtabc<span>span</span></p></div>')
-		equals(getHTML(document.getElementById('sample')), '<div id="sample"><p id="first">first<!--not--> strong <!-- --><strong id="strong">strong</strong> second <em id="em">em</em> strong.</p><p id="second">bar</p><p id="traverse"><b><em id="em">some text</em></b><em>em text</em>more text</p><table id="table" width="300"><tbody><tr><td>1</td><td id="two">a</td></tr></tbody></table><p id="last">xtabc<span>span</span></p></div>')
-		equals(r.collapsed, true)
-		equals(r.commonAncestorContainer.nodeName, 'DIV')
-	});
-
-	test("test_deleteContents2", function() {
-		var r = createRng();
-
-		setup();
-		expect(8);
-
-		r.setStart(document.getElementById('first').firstChild, 1);
-		r.setEnd(document.getElementById('first').lastChild, 4);
-		r.deleteContents();
-
-		equals(getHTML(r.startContainer), '<p id="first">fong.</p>')
-		equals(r.startOffset, 1)
-		equals(r.endContainer.nodeType, 1)
-		equals(r.endOffset, 1)
-		equals(getHTML(r.endContainer), '<p id="first">fong.</p>')
-		equals(getHTML(document.getElementById('sample')), '<div id="sample"><p id="first">fong.</p><p id="second">bar</p><p id="traverse"><b><em id="em">some text</em></b><em>em text</em>more text</p><table id="table" width="300"><tbody><tr><td>1</td><td id="two">abc</td></tr><tr><td>3</td><td>4</td></tr></tbody></table><p id="last">textabc<span>span</span></p></div>')
-		equals(r.collapsed, true)
-		equals(r.commonAncestorContainer.nodeName, 'P')
-	});
-
-	test("test_deleteContents3", function() {
-		var r = createRng();
-
-		setup();
-		expect(8);
-
-		r.setStart(document.getElementById('sample'), 0);
-		r.setEnd(document.getElementById('sample'), 2);
-		r.deleteContents();
-
-		equals(getHTML(r.startContainer), '<div id="sample"><p id="traverse"><b><em id="em">some text</em></b><em>em text</em>more text</p><table id="table" width="300"><tbody><tr><td>1</td><td id="two">abc</td></tr><tr><td>3</td><td>4</td></tr></tbody></table><p id="last">textabc<span>span</span></p></div>')
-		equals(r.startOffset, 0)
-		equals(r.endContainer.nodeType, 1)
-		equals(r.endOffset, 0)
-		equals(getHTML(r.endContainer), '<div id="sample"><p id="traverse"><b><em id="em">some text</em></b><em>em text</em>more text</p><table id="table" width="300"><tbody><tr><td>1</td><td id="two">abc</td></tr><tr><td>3</td><td>4</td></tr></tbody></table><p id="last">textabc<span>span</span></p></div>')
-		equals(getHTML(document.getElementById('sample')), '<div id="sample"><p id="traverse"><b><em id="em">some text</em></b><em>em text</em>more text</p><table id="table" width="300"><tbody><tr><td>1</td><td id="two">abc</td></tr><tr><td>3</td><td>4</td></tr></tbody></table><p id="last">textabc<span>span</span></p></div>')
-		equals(r.collapsed, true)
-		equals(r.commonAncestorContainer.nodeName, 'DIV')
-	});
-
-	test("test_deleteContents4", function() {
-		var r = createRng();
-
-		setup();
-		expect(8);
-
-		r.setStart(document.getElementById('sample'), 0);
-		r.setEnd(document.getElementById('traverse'), 2);
-		r.deleteContents();
-
-		equals(getHTML(r.startContainer), '<div id="sample"><p id="traverse">more text</p><table id="table" width="300"><tbody><tr><td>1</td><td id="two">abc</td></tr><tr><td>3</td><td>4</td></tr></tbody></table><p id="last">textabc<span>span</span></p></div>')
-		equals(r.startOffset, 0)
-		equals(r.endContainer.nodeType, 1)
-		equals(r.endOffset, 0)
-		equals(getHTML(r.endContainer), '<div id="sample"><p id="traverse">more text</p><table id="table" width="300"><tbody><tr><td>1</td><td id="two">abc</td></tr><tr><td>3</td><td>4</td></tr></tbody></table><p id="last">textabc<span>span</span></p></div>')
-		equals(getHTML(document.getElementById('sample')), '<div id="sample"><p id="traverse">more text</p><table id="table" width="300"><tbody><tr><td>1</td><td id="two">abc</td></tr><tr><td>3</td><td>4</td></tr></tbody></table><p id="last">textabc<span>span</span></p></div>')
-		equals(r.collapsed, true)
-		equals(r.commonAncestorContainer.nodeName, 'DIV')
-	});
-
-	test("test_compareBoundaryPoints", function() {
-		var r1 = createRng(), r2 = createRng(), START_TO_START = 0, START_TO_END = 1, END_TO_END = 2, END_TO_START = 3;
-		setup();
-		 
-		r1.setStartBefore(document.getElementById('strong'));
-		r1.setEndAfter(document.getElementById('strong'));
-		r2.setStartBefore(document.getElementById('strong'));
-		r2.setEndAfter(document.getElementById('strong'));
-		equals(r1.compareBoundaryPoints(START_TO_START, r2), 0, 'Start to start for same ranges');
-		equals(r1.compareBoundaryPoints(END_TO_END, r2), 0, 'End to end for same ranges');
-		equals(r1.compareBoundaryPoints(START_TO_END, r1), 1, 'Start to end for same ranges');
-		equals(r1.compareBoundaryPoints(END_TO_START, r2), -1, 'End to start for same ranges');
-
-		r1.setStartBefore(document.getElementById('strong'));
-		r1.setEndAfter(document.getElementById('strong'));
-		r2.setStartBefore(document.getElementById('em'));
-		r2.setEndAfter(document.getElementById('em'));
-		equals(r1.compareBoundaryPoints(START_TO_START, r2), -1, 'Start to start for range before');
-		equals(r1.compareBoundaryPoints(END_TO_END, r2), -1, 'End to end for range before');
-		equals(r1.compareBoundaryPoints(START_TO_END, r2), -1, 'Start to end for range before');
-		equals(r1.compareBoundaryPoints(END_TO_START, r2), -1, 'End to start for range before');
-
-		equals(r2.compareBoundaryPoints(START_TO_START, r1), 1, 'Start to start for range after');
-		equals(r2.compareBoundaryPoints(END_TO_END, r1), 1, 'End to end for range after');
-		equals(r2.compareBoundaryPoints(START_TO_END, r1), 1, 'Start to end for range after');
-		equals(r2.compareBoundaryPoints(END_TO_START, r1), 1, 'End to start for range after');
-
-		r1.setStartBefore(document.getElementById('strong'));
-		r1.setEndAfter(document.getElementById('strong'));
-		r2.setStart(document.getElementById('strong').firstChild, 2);
-		r2.setEnd(document.getElementById('strong').firstChild, 3);
-		equals(r1.compareBoundaryPoints(START_TO_START, r2), -1, 'Start to start for range inside');
-		equals(r1.compareBoundaryPoints(END_TO_END, r2), 1, 'End to end for range inside');
-		equals(r1.compareBoundaryPoints(START_TO_END, r2), 1, 'Start to end for range inside');
-		equals(r1.compareBoundaryPoints(END_TO_START, r2), -1, 'End to start for range inside');
-	});
-
-	tinymce.dom.Event.add(window, 'load', function() {
-		QUnit.start();
-	});
-}
-</script>
-
-	<h1 id="qunit-header">Unit tests for DOM Range IE implementation</h1>
-	<h2 id="qunit-banner"></h2>
-	<div id="qunit-testrunner-toolbar"></div>
-	<h2 id="qunit-userAgent"></h2>
-	<ol id="qunit-tests"></ol>
-	<div id="sample">
-		<p id="first">first<!--not--> strong <!-- --><strong id="strong">strong</strong> second <em id="em">em</em> strong.</p>
-		<p id="second">bar</p>
-		<p id="traverse"><b><em id="em">some text</em></b><em>em text</em>more text</p>
-		<table id="table" width="300">
-			<tr>
-				<td>1</td>
-				<td id="two">abc</td>
-			</tr>
-			<tr>
-				<td>3</td>
-				<td>4</td>
-			</tr>
-		</table>
-		<p id="last">textabc<span>span</span></p>
-	</div>
-</body>
-</html>
+<!DOCTYPE html PUBLIC "-//W3C//DTD XHTML 1.0 Transitional//EN" "http://www.w3.org/TR/xhtml1/DTD/xhtml1-transitional.dtd">
+<html xmlns="http://www.w3.org/1999/xhtml">
+<head>
+<title>Unit tests for DOM Range IE implementation</title>
+<meta http-equiv="X-UA-Compatible" content="IE=edge" />
+<link rel="stylesheet" href="qunit/qunit.css" type="text/css" media="screen">
+<script type="text/javascript" src="qunit/qunit.js"></script>
+<script type="text/javascript" src="qunit/runner.js"></script>
+<script type="text/javascript" src="../jscripts/tiny_mce/tiny_mce.js"></script>
+</head>
+<body>
+<script type="text/javascript">
+if (/Firefox\/2/.test(navigator.userAgent)) {
+	// Early versions of Firefox have various bugs that cause tests to fail if we use the native Range. So we skip the tests on this old legacy browser
+	test("Skipped for FF 2 since the native range object isn't working correctly and it's a legacy browser.", function() {});
+} else {
+	QUnit.config.autostart = false;
+	module("Range", {
+		autostart: false
+	});
+
+function createRng() {
+	// Early versions of Firefox have various bugs that cause tests to fail if we use the native Range.
+	// These tests are aimed at the IE compatibility so we don't need to test Gecko, but we use the native Range in Safari and Chrome
+	// to ensure the IE behaviour matches.
+	return document.createRange && !tinymce.isGecko ? document.createRange() : new tinymce.dom.Range(tinymce.DOM);
+};
+
+	function getHTML(co) {
+		var div = document.createElement('div'), h;
+
+		if (!co)
+			return 'null';
+
+		div.appendChild(co.cloneNode(true));
+		h = div.innerHTML.toLowerCase();
+
+		h = h.replace(/[\r\n\t]/g, ''); // Remove line feeds and tabs
+		h = h.replace(/ (\w+)=([^\"][^\s>]*)/gi, ' $1="$2"'); // Restore attribs on IE
+
+		return h;
+	};
+
+	function setup() {
+		if (this.orgHTML)
+			document.getElementById('sample').innerHTML = this.orgHTML;
+
+		// Remove whitespace nodes to normalize IE and other browsers
+		function clean(n) {
+			var i;
+
+			if (n.nodeType == 3 && /^[\s]+$/.test(n.nodeValue))
+				return n.parentNode.removeChild(n);
+
+			for (i = n.childNodes.length - 1; i >= 0; i--)
+				clean(n.childNodes[i]);
+		};
+
+		clean(document.getElementById('sample'));
+
+		this.orgHTML = document.getElementById('sample').innerHTML;
+	};
+
+	test("Initial state", function() {
+		var r = createRng();
+
+		setup();
+		expect(5);
+
+		equals(r.startContainer, document)
+		equals(r.startOffset, 0)
+		equals(r.endContainer, document)
+		equals(r.endOffset, 0)
+		equals(r.commonAncestorContainer, document)
+	});
+
+	test("setStartSetEnd", function() {
+		var r = createRng();
+
+		setup();
+		expect(12);
+
+		r.setStart(document.getElementById('first').firstChild, 1);
+		r.setEnd(document.getElementById('strong').firstChild, 3);
+
+		equals(r.startContainer.nodeValue, 'first')
+		equals(r.startContainer.nodeType, 3)
+		equals(r.startOffset, 1)
+		equals(r.endContainer.nodeValue, 'strong')
+		equals(r.endContainer.nodeType, 3)
+		equals(r.endOffset, 3)
+		equals(r.commonAncestorContainer.nodeName, 'P')
+
+		r.setStart(document.getElementById('first'), 0);
+		r.setEnd(document.getElementById('strong'), 0);
+
+		equals(r.startContainer.nodeName, 'P')
+		equals(r.startOffset, 0)
+		equals(r.endContainer.nodeName, 'STRONG')
+		equals(r.endOffset, 0)
+		equals(r.commonAncestorContainer.nodeName, 'P')
+	});
+
+	test("setStartBeforeSetEndAfter", function() {
+		var r = createRng();
+
+		setup();
+		expect(5);
+
+		r.setStartBefore(document.getElementById('first'));
+		r.setEndAfter(document.getElementById('strong'));
+
+		equals(r.startContainer.nodeName, 'DIV')
+		equals(r.startOffset, 0)
+		equals(r.endContainer.nodeName, 'P')
+		equals(r.endOffset, 5)
+		equals(r.commonAncestorContainer.nodeName, 'DIV')
+	});
+
+	test("test_setStartAfterSetEndBefore", function() {
+		var r = createRng();
+
+		setup();
+		expect(5);
+
+		r.setStartAfter(document.getElementById('strong'));
+		r.setEndBefore(document.getElementById('em'));
+
+		equals(r.startContainer.nodeName, 'P')
+		equals(r.startOffset, 5)
+		equals(r.endContainer.nodeName, 'P')
+		equals(r.endOffset, 6)
+		equals(r.commonAncestorContainer.nodeName, 'P')
+	});
+
+	test("test_collapse", function() {
+		var r = createRng();
+
+		setup();
+		expect(10);
+
+		r.setStart(document.getElementById('strong').firstChild, 0);
+		r.setEnd(document.getElementById('strong').firstChild, 6);
+
+		r.collapse(true);
+
+		equals(r.startContainer.nodeType, 3)
+		equals(r.startOffset, 0)
+		equals(r.endContainer.nodeType, 3)
+		equals(r.endOffset, 0)
+		equals(r.commonAncestorContainer.nodeType, 3)
+
+		r.setStart(document.getElementById('strong').firstChild, 0);
+		r.setEnd(document.getElementById('strong').firstChild, 6);
+
+		r.collapse(false);
+
+		equals(r.startContainer.nodeType, 3)
+		equals(r.startOffset, 6)
+		equals(r.endContainer.nodeType, 3)
+		equals(r.endOffset, 6)
+		equals(r.commonAncestorContainer.nodeType, 3)
+	});
+
+	test("test_selectNode", function() {
+		var r = createRng();
+
+		setup();
+		expect(4);
+
+		r.selectNode(document.getElementById('strong').firstChild);
+
+		equals(r.startContainer.nodeType, 1)
+		equals(r.startOffset, 0)
+		equals(r.endContainer.nodeType, 1)
+		equals(r.endOffset, 1)
+	});
+
+	test("test_selectNodeContents", function() {
+		var r = createRng();
+
+		setup();
+		expect(8);
+
+		r.selectNodeContents(document.getElementById('strong').firstChild);
+
+		equals(r.startContainer.nodeType, 3)
+		equals(r.startOffset, 0)
+		equals(r.endContainer.nodeType, 3)
+		equals(r.endOffset, 6)
+
+		r.selectNodeContents(document.getElementById('first'));
+
+		equals(r.startContainer.nodeType, 1)
+		equals(r.startOffset, 0)
+		equals(r.endContainer.nodeType, 1)
+		equals(r.endOffset, 8)
+	});
+
+	test("test_insertNode", function() {
+		var r = createRng();
+
+		setup();
+		expect(4);
+
+		r.setStart(document.getElementById('first').firstChild, 1);
+		r.setEnd(document.getElementById('first').firstChild, 2);
+		r.insertNode(document.createTextNode('ABC'));
+
+		equals(document.getElementById('first').childNodes[0].nodeValue, 'f')
+		equals(document.getElementById('first').childNodes[1].nodeValue, 'ABC')
+		equals(document.getElementById('first').childNodes[2].nodeValue, 'irst')
+
+		r.selectNode(document.getElementById('strong'));
+		r.insertNode(document.createElement('span'));
+
+		equals(document.getElementById('strong').previousSibling.nodeName, 'SPAN')
+	});
+
+	test("test_cloneRange", function() {
+		var r = createRng();
+
+		setup();
+		expect(6);
+
+		r.setStart(document.getElementById('first').firstChild, 1);
+		r.setEnd(document.getElementById('strong').firstChild, 2);
+
+		var r2 = r.cloneRange();
+
+		equals(r2.startContainer.nodeType, 3)
+		equals(r2.startOffset, 1)
+		equals(r2.endContainer.nodeType, 3)
+		equals(r2.endOffset, 2)
+		equals(r2.collapsed, false)
+		equals(r2.commonAncestorContainer.nodeName, 'P')
+	});
+
+	if (tinyMCE.isGecko) {
+		test('test_cloneContents (SKIPPED)', function() {
+			ok(true, 'Before Firefox 3.6 this test fails because of a corner case bug but since the point is to test the IE Range implementation we skip it.');
+		});
+	} else {
+	test("test_cloneContents", function() {
+		var r = createRng();
+
+		setup();
+		expect(77);
+
+		r.setStart(document.getElementById('first').firstChild, 1);
+		r.setEnd(document.getElementById('two').firstChild, 2);
+
+		equals(getHTML(r.cloneContents()), '<p id="first">irst<!--not--> strong <!-- --><strong id="strong">strong</strong> second <em id="em">em</em> strong.</p><p id="second">bar</p><p id="traverse"><b><em id="em">some text</em></b><em>em text</em>more text</p><table id="table" width="300"><tbody><tr><td>1</td><td id="two">ab</td></tr></tbody></table>')
+		equals(r.startContainer.nodeType, 3)
+		equals(r.startOffset, 1)
+		equals(r.endContainer.nodeType, 3)
+		equals(r.endOffset, 2)
+		equals(r.collapsed, false)
+		equals(r.commonAncestorContainer.nodeName, 'DIV')
+
+		r.setStart(document.getElementById('two').firstChild, 1);
+		r.setEnd(document.getElementById('last').firstChild, 2);
+
+		equals(getHTML(r.cloneContents()), '<table id="table" width="300"><tbody><tr><td id="two">bc</td></tr><tr><td>3</td><td>4</td></tr></tbody></table><p id="last">te</p>')
+		equals(r.startContainer.nodeType, 3)
+		equals(r.startOffset, 1)
+		equals(r.endContainer.nodeType, 3)
+		equals(r.endOffset, 2)
+		equals(r.collapsed, false)
+		equals(r.commonAncestorContainer.nodeName, 'DIV')
+
+		r.setStart(document.getElementById('first').firstChild, 1);
+		r.setEnd(document.getElementById('first').lastChild, 4);
+
+		equals(getHTML(r.cloneContents()), 'irst<!--not--> strong <!-- --><strong id="strong">strong</strong> second <em id="em">em</em> str')
+		equals(r.startContainer.nodeType, 3)
+		equals(r.startOffset, 1)
+		equals(r.endContainer.nodeType, 3)
+		equals(r.endOffset, 4)
+		equals(r.collapsed, false)
+		equals(r.commonAncestorContainer.nodeName, 'P')
+
+		r.setStart(document.getElementById('first').firstChild, 1);
+		r.setEnd(document.getElementById('first').firstChild, 4);
+
+		equals(getHTML(r.cloneContents()), 'irs')
+		equals(r.startContainer.nodeType, 3)
+		equals(r.startOffset, 1)
+		equals(r.endContainer.nodeType, 3)
+		equals(r.endOffset, 4)
+		equals(r.collapsed, false)
+		equals(r.commonAncestorContainer.nodeType, 3)
+
+		r.setStart(document.getElementById('first'), 0);
+		r.setEnd(document.getElementById('last'), 0);
+
+		equals(getHTML(r.cloneContents()), '<p id="first">first<!--not--> strong <!-- --><strong id="strong">strong</strong> second <em id="em">em</em> strong.</p><p id="second">bar</p><p id="traverse"><b><em id="em">some text</em></b><em>em text</em>more text</p><table id="table" width="300"><tbody><tr><td>1</td><td id="two">abc</td></tr><tr><td>3</td><td>4</td></tr></tbody></table><p id=\"last\"></p>')
+		equals(r.startContainer.nodeType, 1)
+		equals(r.startOffset, 0)
+		equals(r.endContainer.nodeType, 1)
+		equals(r.endOffset, 0)
+		equals(r.collapsed, false)
+		equals(r.commonAncestorContainer.nodeType, 1)
+
+		r.setStart(document.getElementById('first'), 1);
+		r.setEnd(document.getElementById('last'), 1);
+
+		equals(getHTML(r.cloneContents()), '<p id="first"><!--not--> strong <!-- --><strong id="strong">strong</strong> second <em id="em">em</em> strong.</p><p id="second">bar</p><p id="traverse"><b><em id="em">some text</em></b><em>em text</em>more text</p><table id="table" width="300"><tbody><tr><td>1</td><td id="two">abc</td></tr><tr><td>3</td><td>4</td></tr></tbody></table><p id="last">textabc</p>')
+		equals(r.startContainer.nodeType, 1)
+		equals(r.startOffset, 1)
+		equals(r.endContainer.nodeType, 1)
+		equals(r.endOffset, 1)
+		equals(r.collapsed, false)
+		equals(r.commonAncestorContainer.nodeType, 1)
+
+		r.setStart(document.getElementById('sample'), 0);
+		r.setEnd(document.getElementById('sample'), document.getElementById('sample').childNodes.length - 1);
+
+		equals(getHTML(r.cloneContents()), '<p id="first">first<!--not--> strong <!-- --><strong id="strong">strong</strong> second <em id="em">em</em> strong.</p><p id="second">bar</p><p id="traverse"><b><em id="em">some text</em></b><em>em text</em>more text</p><table id="table" width="300"><tbody><tr><td>1</td><td id="two">abc</td></tr><tr><td>3</td><td>4</td></tr></tbody></table>')
+		equals(r.startContainer.nodeType, 1)
+		equals(r.startOffset, 0)
+		equals(r.endContainer.nodeType, 1)
+		equals(r.endOffset, document.getElementById('sample').childNodes.length - 1)
+		equals(r.collapsed, false)
+		equals(r.commonAncestorContainer.nodeType, 1)
+
+		r.setStart(document.getElementById('first'), 0);
+		r.setEnd(document.getElementById('last').firstChild, 1);
+
+		equals(getHTML(r.cloneContents()), '<p id="first">first<!--not--> strong <!-- --><strong id="strong">strong</strong> second <em id="em">em</em> strong.</p><p id="second">bar</p><p id="traverse"><b><em id="em">some text</em></b><em>em text</em>more text</p><table id="table" width="300"><tbody><tr><td>1</td><td id="two">abc</td></tr><tr><td>3</td><td>4</td></tr></tbody></table><p id="last">t</p>')
+		equals(r.startContainer.nodeType, 1)
+		equals(r.startOffset, 0)
+		equals(r.endContainer.nodeType, 3)
+		equals(r.endOffset, 1)
+		equals(r.collapsed, false)
+		equals(r.commonAncestorContainer.nodeType, 1)
+
+		r.setStart(document.getElementById('first').firstChild, 1);
+		r.setEnd(document.getElementById('last'), 0);
+
+		equals(getHTML(r.cloneContents()), '<p id="first">irst<!--not--> strong <!-- --><strong id="strong">strong</strong> second <em id="em">em</em> strong.</p><p id="second">bar</p><p id="traverse"><b><em id="em">some text</em></b><em>em text</em>more text</p><table id="table" width="300"><tbody><tr><td>1</td><td id="two">abc</td></tr><tr><td>3</td><td>4</td></tr></tbody></table><p id=\"last\"></p>')
+		equals(r.startContainer.nodeType, 3)
+		equals(r.startOffset, 1)
+		equals(r.endContainer.nodeType, 1)
+		equals(r.endOffset, 0)
+		equals(r.collapsed, false)
+		equals(r.commonAncestorContainer.nodeType, 1)
+
+		r.setStart(document.getElementById('sample'), 0);
+		r.setEnd(document.getElementById('traverse'), 2);
+
+		equals(getHTML(r.cloneContents()), '<p id="first">first<!--not--> strong <!-- --><strong id="strong">strong</strong> second <em id="em">em</em> strong.</p><p id="second">bar</p><p id="traverse"><b><em id="em">some text</em></b><em>em text</em></p>')
+		equals(r.startContainer.nodeType, 1)
+		equals(r.startOffset, 0)
+		equals(r.endContainer.nodeType, 1)
+		equals(r.endOffset, 2)
+		equals(r.collapsed, false)
+		equals(r.commonAncestorContainer.nodeType, 1)
+
+		r.setStart(document.getElementById('sample'), 0);
+		r.setEnd(document.getElementById('traverse'), 1);
+
+		equals(getHTML(r.cloneContents()), '<p id="first">first<!--not--> strong <!-- --><strong id="strong">strong</strong> second <em id="em">em</em> strong.</p><p id="second">bar</p><p id="traverse"><b><em id="em">some text</em></b></p>')
+		equals(r.startContainer.nodeType, 1)
+		equals(r.startOffset, 0)
+		equals(r.endContainer.nodeType, 1)
+		equals(r.endOffset, 1)
+		equals(r.collapsed, false)
+		equals(r.commonAncestorContainer.nodeType, 1)
+	});
+	}
+
+	test("test_extractContents1", function() {
+		var r = createRng();
+
+		setup();
+		expect(10);
+
+		r.setStart(document.getElementById('first').firstChild, 1);
+		r.setEnd(document.getElementById('first').firstChild, 4);
+
+		equals(getHTML(r.extractContents()), 'irs')
+		equals(r.startContainer.nodeType, 3)
+		equals(r.startOffset, 1)
+		equals(r.endContainer.nodeType, 3)
+		equals(r.endOffset, 1)
+		equals(r.collapsed, true)
+		equals(r.startContainer == r.endContainer, true)
+		equals(r.startOffset == r.endOffset, true)
+		equals(r.commonAncestorContainer.nodeType, 3)
+		equals(getHTML(document.getElementById('first')), '<p id="first">ft<!--not--> strong <!-- --><strong id="strong">strong</strong> second <em id="em">em</em> strong.</p>')
+	});
+
+	test("test_extractContents2", function() {
+		var r = createRng();
+
+		setup();
+		expect(9);
+
+		r.setStart(document.getElementById('two').firstChild, 1);
+		r.setEnd(document.getElementById('last').firstChild, 2);
+
+		equals(getHTML(r.extractContents()), '<table id="table" width="300"><tbody><tr><td id="two">bc</td></tr><tr><td>3</td><td>4</td></tr></tbody></table><p id="last">te</p>')
+		equals(r.startContainer.nodeType, 1)
+		equals(getHTML(r.startContainer), '<div id="sample"><p id="first">first<!--not--> strong <!-- --><strong id="strong">strong</strong> second <em id="em">em</em> strong.</p><p id="second">bar</p><p id="traverse"><b><em id="em">some text</em></b><em>em text</em>more text</p><table id="table" width="300"><tbody><tr><td>1</td><td id="two">a</td></tr></tbody></table><p id="last">xtabc<span>span</span></p></div>')
+		equals(r.startOffset, 4)
+		equals(r.endContainer.nodeType, 1)
+		equals(r.endOffset, 4)
+		equals(getHTML(r.endContainer), '<div id="sample"><p id="first">first<!--not--> strong <!-- --><strong id="strong">strong</strong> second <em id="em">em</em> strong.</p><p id="second">bar</p><p id="traverse"><b><em id="em">some text</em></b><em>em text</em>more text</p><table id="table" width="300"><tbody><tr><td>1</td><td id="two">a</td></tr></tbody></table><p id="last">xtabc<span>span</span></p></div>')
+		equals(r.collapsed, true)
+		equals(r.commonAncestorContainer.nodeName, 'DIV')
+	});
+
+	test("test_extractContents3", function() {
+		var r = createRng();
+
+		setup();
+		expect(9);
+
+		r.setStart(document.getElementById('sample'), 0);
+		r.setEnd(document.getElementById('traverse'), 2);
+
+		equals(getHTML(r.extractContents()), '<p id="first">first<!--not--> strong <!-- --><strong id="strong">strong</strong> second <em id="em">em</em> strong.</p><p id="second">bar</p><p id="traverse"><b><em id="em">some text</em></b><em>em text</em></p>')
+		equals(getHTML(r.startContainer), '<div id="sample"><p id="traverse">more text</p><table id="table" width="300"><tbody><tr><td>1</td><td id="two">abc</td></tr><tr><td>3</td><td>4</td></tr></tbody></table><p id="last">textabc<span>span</span></p></div>')
+		equals(r.startOffset, 0)
+		equals(r.endContainer.nodeType, 1)
+		equals(r.endOffset, 0)
+		equals(getHTML(r.endContainer), '<div id="sample"><p id="traverse">more text</p><table id="table" width="300"><tbody><tr><td>1</td><td id="two">abc</td></tr><tr><td>3</td><td>4</td></tr></tbody></table><p id="last">textabc<span>span</span></p></div>')
+		equals(getHTML(document.getElementById('sample')), '<div id="sample"><p id="traverse">more text</p><table id="table" width="300"><tbody><tr><td>1</td><td id="two">abc</td></tr><tr><td>3</td><td>4</td></tr></tbody></table><p id="last">textabc<span>span</span></p></div>')
+		equals(r.collapsed, true)
+		equals(r.commonAncestorContainer.nodeName, 'DIV')
+	});
+
+	test("test_deleteContents1", function() {
+		var r = createRng();
+
+		setup();
+		expect(8);
+
+		r.setStart(document.getElementById('two').firstChild, 1);
+		r.setEnd(document.getElementById('last').firstChild, 2);
+		r.deleteContents();
+
+		equals(getHTML(r.startContainer), '<div id="sample"><p id="first">first<!--not--> strong <!-- --><strong id="strong">strong</strong> second <em id="em">em</em> strong.</p><p id="second">bar</p><p id="traverse"><b><em id="em">some text</em></b><em>em text</em>more text</p><table id="table" width="300"><tbody><tr><td>1</td><td id="two">a</td></tr></tbody></table><p id="last">xtabc<span>span</span></p></div>')
+		equals(r.startOffset, 4)
+		equals(r.endContainer.nodeType, 1)
+		equals(r.endOffset, 4)
+		equals(getHTML(r.endContainer), '<div id="sample"><p id="first">first<!--not--> strong <!-- --><strong id="strong">strong</strong> second <em id="em">em</em> strong.</p><p id="second">bar</p><p id="traverse"><b><em id="em">some text</em></b><em>em text</em>more text</p><table id="table" width="300"><tbody><tr><td>1</td><td id="two">a</td></tr></tbody></table><p id="last">xtabc<span>span</span></p></div>')
+		equals(getHTML(document.getElementById('sample')), '<div id="sample"><p id="first">first<!--not--> strong <!-- --><strong id="strong">strong</strong> second <em id="em">em</em> strong.</p><p id="second">bar</p><p id="traverse"><b><em id="em">some text</em></b><em>em text</em>more text</p><table id="table" width="300"><tbody><tr><td>1</td><td id="two">a</td></tr></tbody></table><p id="last">xtabc<span>span</span></p></div>')
+		equals(r.collapsed, true)
+		equals(r.commonAncestorContainer.nodeName, 'DIV')
+	});
+
+	test("test_deleteContents2", function() {
+		var r = createRng();
+
+		setup();
+		expect(8);
+
+		r.setStart(document.getElementById('first').firstChild, 1);
+		r.setEnd(document.getElementById('first').lastChild, 4);
+		r.deleteContents();
+
+		equals(getHTML(r.startContainer), '<p id="first">fong.</p>')
+		equals(r.startOffset, 1)
+		equals(r.endContainer.nodeType, 1)
+		equals(r.endOffset, 1)
+		equals(getHTML(r.endContainer), '<p id="first">fong.</p>')
+		equals(getHTML(document.getElementById('sample')), '<div id="sample"><p id="first">fong.</p><p id="second">bar</p><p id="traverse"><b><em id="em">some text</em></b><em>em text</em>more text</p><table id="table" width="300"><tbody><tr><td>1</td><td id="two">abc</td></tr><tr><td>3</td><td>4</td></tr></tbody></table><p id="last">textabc<span>span</span></p></div>')
+		equals(r.collapsed, true)
+		equals(r.commonAncestorContainer.nodeName, 'P')
+	});
+
+	test("test_deleteContents3", function() {
+		var r = createRng();
+
+		setup();
+		expect(8);
+
+		r.setStart(document.getElementById('sample'), 0);
+		r.setEnd(document.getElementById('sample'), 2);
+		r.deleteContents();
+
+		equals(getHTML(r.startContainer), '<div id="sample"><p id="traverse"><b><em id="em">some text</em></b><em>em text</em>more text</p><table id="table" width="300"><tbody><tr><td>1</td><td id="two">abc</td></tr><tr><td>3</td><td>4</td></tr></tbody></table><p id="last">textabc<span>span</span></p></div>')
+		equals(r.startOffset, 0)
+		equals(r.endContainer.nodeType, 1)
+		equals(r.endOffset, 0)
+		equals(getHTML(r.endContainer), '<div id="sample"><p id="traverse"><b><em id="em">some text</em></b><em>em text</em>more text</p><table id="table" width="300"><tbody><tr><td>1</td><td id="two">abc</td></tr><tr><td>3</td><td>4</td></tr></tbody></table><p id="last">textabc<span>span</span></p></div>')
+		equals(getHTML(document.getElementById('sample')), '<div id="sample"><p id="traverse"><b><em id="em">some text</em></b><em>em text</em>more text</p><table id="table" width="300"><tbody><tr><td>1</td><td id="two">abc</td></tr><tr><td>3</td><td>4</td></tr></tbody></table><p id="last">textabc<span>span</span></p></div>')
+		equals(r.collapsed, true)
+		equals(r.commonAncestorContainer.nodeName, 'DIV')
+	});
+
+	test("test_deleteContents4", function() {
+		var r = createRng();
+
+		setup();
+		expect(8);
+
+		r.setStart(document.getElementById('sample'), 0);
+		r.setEnd(document.getElementById('traverse'), 2);
+		r.deleteContents();
+
+		equals(getHTML(r.startContainer), '<div id="sample"><p id="traverse">more text</p><table id="table" width="300"><tbody><tr><td>1</td><td id="two">abc</td></tr><tr><td>3</td><td>4</td></tr></tbody></table><p id="last">textabc<span>span</span></p></div>')
+		equals(r.startOffset, 0)
+		equals(r.endContainer.nodeType, 1)
+		equals(r.endOffset, 0)
+		equals(getHTML(r.endContainer), '<div id="sample"><p id="traverse">more text</p><table id="table" width="300"><tbody><tr><td>1</td><td id="two">abc</td></tr><tr><td>3</td><td>4</td></tr></tbody></table><p id="last">textabc<span>span</span></p></div>')
+		equals(getHTML(document.getElementById('sample')), '<div id="sample"><p id="traverse">more text</p><table id="table" width="300"><tbody><tr><td>1</td><td id="two">abc</td></tr><tr><td>3</td><td>4</td></tr></tbody></table><p id="last">textabc<span>span</span></p></div>')
+		equals(r.collapsed, true)
+		equals(r.commonAncestorContainer.nodeName, 'DIV')
+	});
+
+	test("test_compareBoundaryPoints", function() {
+		var r1 = createRng(), r2 = createRng(), START_TO_START = 0, START_TO_END = 1, END_TO_END = 2, END_TO_START = 3;
+		setup();
+		 
+		r1.setStartBefore(document.getElementById('strong'));
+		r1.setEndAfter(document.getElementById('strong'));
+		r2.setStartBefore(document.getElementById('strong'));
+		r2.setEndAfter(document.getElementById('strong'));
+		equals(r1.compareBoundaryPoints(START_TO_START, r2), 0, 'Start to start for same ranges');
+		equals(r1.compareBoundaryPoints(END_TO_END, r2), 0, 'End to end for same ranges');
+		equals(r1.compareBoundaryPoints(START_TO_END, r1), 1, 'Start to end for same ranges');
+		equals(r1.compareBoundaryPoints(END_TO_START, r2), -1, 'End to start for same ranges');
+
+		r1.setStartBefore(document.getElementById('strong'));
+		r1.setEndAfter(document.getElementById('strong'));
+		r2.setStartBefore(document.getElementById('em'));
+		r2.setEndAfter(document.getElementById('em'));
+		equals(r1.compareBoundaryPoints(START_TO_START, r2), -1, 'Start to start for range before');
+		equals(r1.compareBoundaryPoints(END_TO_END, r2), -1, 'End to end for range before');
+		equals(r1.compareBoundaryPoints(START_TO_END, r2), -1, 'Start to end for range before');
+		equals(r1.compareBoundaryPoints(END_TO_START, r2), -1, 'End to start for range before');
+
+		equals(r2.compareBoundaryPoints(START_TO_START, r1), 1, 'Start to start for range after');
+		equals(r2.compareBoundaryPoints(END_TO_END, r1), 1, 'End to end for range after');
+		equals(r2.compareBoundaryPoints(START_TO_END, r1), 1, 'Start to end for range after');
+		equals(r2.compareBoundaryPoints(END_TO_START, r1), 1, 'End to start for range after');
+
+		r1.setStartBefore(document.getElementById('strong'));
+		r1.setEndAfter(document.getElementById('strong'));
+		r2.setStart(document.getElementById('strong').firstChild, 2);
+		r2.setEnd(document.getElementById('strong').firstChild, 3);
+		equals(r1.compareBoundaryPoints(START_TO_START, r2), -1, 'Start to start for range inside');
+		equals(r1.compareBoundaryPoints(END_TO_END, r2), 1, 'End to end for range inside');
+		equals(r1.compareBoundaryPoints(START_TO_END, r2), 1, 'Start to end for range inside');
+		equals(r1.compareBoundaryPoints(END_TO_START, r2), -1, 'End to start for range inside');
+	});
+
+	tinymce.dom.Event.add(window, 'load', function() {
+		QUnit.start();
+	});
+}
+</script>
+
+	<h1 id="qunit-header">Unit tests for DOM Range IE implementation</h1>
+	<h2 id="qunit-banner"></h2>
+	<div id="qunit-testrunner-toolbar"></div>
+	<h2 id="qunit-userAgent"></h2>
+	<ol id="qunit-tests"></ol>
+	<div id="sample">
+		<p id="first">first<!--not--> strong <!-- --><strong id="strong">strong</strong> second <em id="em">em</em> strong.</p>
+		<p id="second">bar</p>
+		<p id="traverse"><b><em id="em">some text</em></b><em>em text</em>more text</p>
+		<table id="table" width="300">
+			<tr>
+				<td>1</td>
+				<td id="two">abc</td>
+			</tr>
+			<tr>
+				<td>3</td>
+				<td>4</td>
+			</tr>
+		</table>
+		<p id="last">textabc<span>span</span></p>
+	</div>
+</body>
+</html>
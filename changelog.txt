--- conflicted
+++ resolved
@@ -1,7 +1,5 @@
-<<<<<<< HEAD
 Version 5.0.0-beta-2 (TBD)
     Updated Emoticons and Charmap dialogs to be screen reader accessible #TINY-2693
-=======
 Version 5.0.0-rc-2 (TBD)
     Fixed "Find and replace" not showing in the "Edit" menu by default #TINY-3061
 Version 5.0.0-rc-1 (2019-01-08)
@@ -10,7 +8,6 @@
     Updated the autocompleter to only show when it has matched items #TINY-2350
     Added editor settings functionality to specify title attributes for toolbar groups #TINY-2690
     Added icons instead of button text to improve Search and Replace dialog footer appearance #TINY-2654
->>>>>>> e2e675f2
     Added `tox-dialog__table` instead of `mce-table-striped` class to enhance Help dialog appearance #TINY-2360
     Added title attribute to iframes so, screen readers can announce iframe labels #TINY-2692
     Updated SizeInput labels to "Height" and "Width" instead of Dimensions #TINY-2833

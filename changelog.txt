--- conflicted
+++ resolved
@@ -1,4 +1,3 @@
-<<<<<<< HEAD
 Version 5.0.0-preview-5 (TBD)
     Fixed an inline mode issue where the save plugin upon saving can cause content loss #TINY-2659
     Changed the background color icon to highlight background icon #TINY-2258
@@ -74,7 +73,6 @@
 Version 5.0.0-preview-1 (2018-10-01)
     Developer preview 1
     Initial list of features and changes is available at https://tiny.cloud/docs-preview/release-notes/new-features/
-=======
 Version 4.9.0 (2018-11-27)
     Added a replace feature to the Textpattern Plugin. #TINY-1908
     Added functionality to the Lists Plugin that improves the indentation logic. #TINY-1790
@@ -82,7 +80,6 @@
     Fixed a bug where copying table cells without a text selection would fail to copy anything. #TINY-1789
     Implemented missing `autosave_restore_when_empty` functionality in the Autosave Plugin. Patch contributed by gzzo. #GH-4447
     Reduced insertion of unnecessary nonbreaking spaces in the editor. #TINY-1879
->>>>>>> bc6f6959
 Version 4.8.5 (2018-10-30)
     Added a content_css_cors setting to the editor that adds the crossorigin="anonymous" attribute to link tags added by the StyleSheetLoader. #TINY-1909
     Fixed a bug where trying to remove formatting with a collapsed selection range would throw an exception. #GH-4636

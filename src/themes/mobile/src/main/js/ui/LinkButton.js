--- conflicted
+++ resolved
@@ -63,17 +63,14 @@
                   var attrs = { };
                   attrs.href = url;
 
-<<<<<<< HEAD
                   values.title.filter(isNotEmpty).each(function (title) { attrs.title = title; });
                   values.target.filter(isNotEmpty).each(function (target) { attrs.target = target; });
-=======
                   values.title.filter(isNotEmpty).each(function (title) {
                     attrs.title = title.text;
                   });
                   values.target.filter(isNotEmpty).each(function (target) {
                     attrs.target = target.text;
                   });
->>>>>>> 2d46fe04
 
                   values.text.filter(isNotEmpty).fold(function () {
                     editor.execCommand('mceInsertLink', false, attrs);

--- conflicted
+++ resolved
@@ -14,14 +14,7 @@
     var makeEditSwitch = function (webapp) {
       return GuiFactory.build(
         Button.sketch({
-<<<<<<< HEAD
-          dom: UiDomFactory.dom('<div class="${prefix}-mask-edit-icon"></div>'),
-=======
-          dom: {
-            tag: 'div',
-            classes: [ 'tinymce-mobile-mask-edit-icon', 'tinymce-mobile-icon' ]
-          },
->>>>>>> 67abe44d
+          dom: UiDomFactory.dom('<div class="${prefix}-mask-edit-icon ${prefix}-icon"></div>'),
           action: function () {
             webapp.run(function (w) {
               w.setReadOnly(false);

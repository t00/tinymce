--- conflicted
+++ resolved
@@ -7,37 +7,28 @@
 
 import { Attachment, Docking, Focusing, SplitToolbar } from '@ephox/alloy';
 import { Option } from '@ephox/katamari';
-import { Body, Css, Element, Height, Location, Class } from '@ephox/sugar';
+import { Body, Class, Css, Element, Height, Location } from '@ephox/sugar';
 import DOMUtils from 'tinymce/core/api/dom/DOMUtils';
 import { Editor } from 'tinymce/core/api/Editor';
-
+import { fixedContainerElement, getToolbarDrawer, ToolbarDrawer, useFixedContainer } from '../api/Settings';
+import { UiFactoryBackstage } from '../backstage/Backstage';
+import { ModeRenderInfo, RenderArgs, RenderUiComponents, RenderUiConfig } from '../Render';
 import OuterContainer from '../ui/general/OuterContainer';
 import { identifyMenus } from '../ui/menus/menubar/Integration';
 import { identifyButtons } from '../ui/toolbar/Integration';
 import { inline as loadInlineSkin } from './../ui/skin/Loader';
-import { RenderUiComponents, RenderUiConfig, RenderArgs, ModeRenderInfo } from '../Render';
-import { UiFactoryBackstage } from '../backstage/Backstage';
-<<<<<<< HEAD
-import { isSplitToolbar, useFixedContainer, fixedContainerElement } from '../api/Settings';
-=======
-import { getToolbarDrawer, ToolbarDrawer } from '../api/Settings';
->>>>>>> c357e6db
 
 const render = (editor: Editor, uiComponents: RenderUiComponents, rawUiConfig: RenderUiConfig, backstage: UiFactoryBackstage, args: RenderArgs): ModeRenderInfo => {
   let floatContainer;
   const DOM = DOMUtils.DOM;
   const useFixedToolbarContainer = useFixedContainer(editor);
-  const split = isSplitToolbar(editor);
 
-  loadInlineSkin(editor);
-
-<<<<<<< HEAD
-=======
   const splitSetting = getToolbarDrawer(editor);
   const split = splitSetting === ToolbarDrawer.sliding || splitSetting === ToolbarDrawer.floating;
   const floating = splitSetting === ToolbarDrawer.floating;
 
->>>>>>> c357e6db
+  loadInlineSkin(editor);
+
   const calcPosition = (offset: number = 0) => {
     // Note: The float container/editor may not have been rendered yet, which will cause it to have a non integer based positions
     // so we need to round this to account for that.
@@ -54,7 +45,7 @@
     // resize behaviour (chrome gets stuck fixed to the top of the viewport).
     const offset = split ? toolbar.fold(() => 0, (tbar) => {
       // If we have an overflow toolbar, we need to offset the positioning by the height of the overflow toolbar
-      return Height.get(tbar.components()[1].element());
+      return tbar.components().length > 1 ? Height.get(tbar.components()[1].element()) : 0;
     }) : 0;
     Css.setAll(floatContainer.element(), calcPosition(offset));
 
@@ -76,31 +67,16 @@
       toolbar.each(SplitToolbar.refresh);
     }
 
-<<<<<<< HEAD
     // Positioning and Docking
     if (!useFixedToolbarContainer) {
       setChromePosition(toolbar);
-=======
-    const isDocked = Css.getRaw(floatContainer.element(), 'position').is('fixed');
-    if (!isDocked) {
-      // We need to update the toolbar location if the window has resized while the toolbar is position absolute
-      // Not sure if we should always set this, or if it's worth checking against the current position
-      const offset = split ? toolbar.fold(() => 0, (tbar) => {
-        // If we have an overflow toolbar, we need to offset the positioning by the height of the overflow toolbar
-        return tbar.components().length > 1 ? Height.get(tbar.components()[1].element()) : 0;
-      }) : 0;
-      Css.setAll(floatContainer.element(), calcPosition(offset));
->>>>>>> c357e6db
     }
   };
 
   const show = () => {
     Css.set(uiComponents.outerContainer.element(), 'display', 'flex');
     DOM.addClass(editor.getBody(), 'mce-edit-focus');
-<<<<<<< HEAD
     updateChromeUi();
-=======
-    setPosition();
     Docking.refresh(floatContainer);
     if (floating) {
       const toolbar = OuterContainer.getToolbar(uiComponents.outerContainer);
@@ -111,7 +87,6 @@
         });
       });
     }
->>>>>>> c357e6db
   };
 
   const hide = () => {

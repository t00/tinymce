--- conflicted
+++ resolved
@@ -92,11 +92,6 @@
     innerHtml: translatedText
   };
 
-<<<<<<< HEAD
-  const dom = {
-    tag: 'button',
-    classes: spec.primary ? ['tox-button'] : ['tox-button', 'tox-button--secondary'],
-=======
   const classes = [
     ...spec.primary ? ['tox-button'] : ['tox-button', 'tox-button--secondary'],
     ...spec.icon.isSome() ? ['tox-ibtn'] : []
@@ -105,7 +100,6 @@
   const dom = {
     tag: 'button',
     classes,
->>>>>>> e6e57833
     ...innerHtml,
     attributes: {
       title: translatedText // TODO: tooltips AP-213

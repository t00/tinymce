--- conflicted
+++ resolved
@@ -30,23 +30,14 @@
 define(
   'tinymce.plugins.paste.core.Clipboard',
   [
-<<<<<<< HEAD
+    'tinymce.core.dom.RangeUtils',
     'tinymce.core.Env',
-    'tinymce.core.dom.RangeUtils',
+    'tinymce.core.util.Delay',
     'tinymce.core.util.VK',
-    'tinymce.plugins.paste.core.Utils',
-    'tinymce.plugins.paste.core.SmartPaste',
-    'tinymce.core.util.Delay'
-=======
-    'global!tinymce.dom.RangeUtils',
-    'global!tinymce.Env',
-    'global!tinymce.util.Delay',
-    'global!tinymce.util.VK',
     'tinymce.plugins.paste.core.CutCopy',
     'tinymce.plugins.paste.core.InternalHtml',
     'tinymce.plugins.paste.core.SmartPaste',
     'tinymce.plugins.paste.core.Utils'
->>>>>>> b5066878
   ],
   function (RangeUtils, Env, Delay, VK, CutCopy, InternalHtml, SmartPaste, Utils) {
     return function (editor) {

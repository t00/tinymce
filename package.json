{
  "name": "@ephox/tinymce",
  "publishConfig": {
    "registry": "http://nexus:8081/repository/ephox-npm/"
  },
  "version": "5.0.0-preview-4-build.2",
  "repository": {
    "type": "git",
    "url": "https://github.com/tinymce/tinymce.git"
  },
  "description": "TinyMCE rich text editor",
  "author": "Ephox Corporation",
  "bugs": {
    "url": "https://github.com/tinymce/tinymce/issues"
  },
  "license": "LGPL-2.1",
  "engines": {
    "node": ">=0.10.26"
  },
  "main": "tinymce.js",
  "scripts": {
    "test": "grunt bedrock-auto:chrome-headless",
    "lint": "tslint src/**/*.ts",
    "apollo-test": "grunt bedrock-auto:apollo",
    "apollo-test-manual": "grunt bedrock-manual:apollo",
    "silver-test": "grunt bedrock-auto:silver",
    "silver-test-manual": "grunt bedrock-manual:silver"
  },
  "devDependencies": {
    "@ephox/acid": "latest",
    "@ephox/agar": "latest",
    "@ephox/alloy": "latest",
    "@ephox/bedrock": "latest",
    "@ephox/boulder": "latest",
    "@ephox/bridge": "latest",
    "@ephox/darwin": "latest",
    "@ephox/dom-globals": "latest",
    "@ephox/imagetools": "latest",
    "@ephox/katamari": "latest",
    "@ephox/mcagar": "latest",
    "@ephox/oxide": "latest",
    "@ephox/oxide-icons-default": "latest",
    "@ephox/robin": "latest",
    "@ephox/sand": "latest",
    "@ephox/snooker": "latest",
    "@ephox/sugar": "latest",
<<<<<<< HEAD
=======
    "tslib": "^1.9.3"
  },
  "devDependencies": {
    "@ephox/agar": "latest",
    "@ephox/bedrock": "latest",
    "@ephox/mcagar": "latest",
>>>>>>> d27c3ec7
    "@ephox/swag": "latest",
    "@ephox/wrap-jsverify": "latest",
    "awesome-typescript-loader": "^5.2.0",
    "grunt": "~1.0.2",
    "grunt-contrib-clean": "~1.1.0",
    "grunt-contrib-copy": "~1.0.0",
    "grunt-contrib-less": "2.0.0",
    "grunt-contrib-uglify": "4.0.0",
    "grunt-contrib-watch": "^1.1.0",
    "grunt-nuget-pack": "^0.0.6",
    "grunt-replace": "^1.0.1",
    "grunt-shell": "^2.1.0",
    "grunt-tslint": "^5.0.1",
    "grunt-webpack": "^3.1.2",
    "less-plugin-autoprefix": "^1.5.1",
    "load-grunt-tasks": "^4.0.0",
    "moxie-zip": "~0.0.3",
<<<<<<< HEAD
=======
    "rimraf": "^2.6.2",
    "string-replace-loader": "^2.1.1",
>>>>>>> d27c3ec7
    "ts-loader": "^5.3.0",
    "tslint": "^5.9.1",
    "typescript": "^3.1.5",
    "webpack": "^4.8.3",
<<<<<<< HEAD
    "webpack-dev-server": "3.1.5",
    "webpack-livereload-plugin": "^2.1.1"
  },
  "dependencies": {
    "tslib": "^1.9.3"
=======
    "webpack-dev-server": "^3.1.5",
    "webpack-livereload-plugin": "^2.1.1"
>>>>>>> d27c3ec7
  }
}<|MERGE_RESOLUTION|>--- conflicted
+++ resolved
@@ -44,15 +44,6 @@
     "@ephox/sand": "latest",
     "@ephox/snooker": "latest",
     "@ephox/sugar": "latest",
-<<<<<<< HEAD
-=======
-    "tslib": "^1.9.3"
-  },
-  "devDependencies": {
-    "@ephox/agar": "latest",
-    "@ephox/bedrock": "latest",
-    "@ephox/mcagar": "latest",
->>>>>>> d27c3ec7
     "@ephox/swag": "latest",
     "@ephox/wrap-jsverify": "latest",
     "awesome-typescript-loader": "^5.2.0",
@@ -70,24 +61,15 @@
     "less-plugin-autoprefix": "^1.5.1",
     "load-grunt-tasks": "^4.0.0",
     "moxie-zip": "~0.0.3",
-<<<<<<< HEAD
-=======
-    "rimraf": "^2.6.2",
     "string-replace-loader": "^2.1.1",
->>>>>>> d27c3ec7
     "ts-loader": "^5.3.0",
     "tslint": "^5.9.1",
     "typescript": "^3.1.5",
     "webpack": "^4.8.3",
-<<<<<<< HEAD
     "webpack-dev-server": "3.1.5",
     "webpack-livereload-plugin": "^2.1.1"
   },
   "dependencies": {
     "tslib": "^1.9.3"
-=======
-    "webpack-dev-server": "^3.1.5",
-    "webpack-livereload-plugin": "^2.1.1"
->>>>>>> d27c3ec7
   }
 }